// 
// Copyright (c) 2004-2011 Jaroslaw Kowalski <jaak@jkowalski.net>
// 
// All rights reserved.
// 
// Redistribution and use in source and binary forms, with or without 
// modification, are permitted provided that the following conditions 
// are met:
// 
// * Redistributions of source code must retain the above copyright notice, 
//   this list of conditions and the following disclaimer. 
// 
// * Redistributions in binary form must reproduce the above copyright notice,
//   this list of conditions and the following disclaimer in the documentation
//   and/or other materials provided with the distribution. 
// 
// * Neither the name of Jaroslaw Kowalski nor the names of its 
//   contributors may be used to endorse or promote products derived from this
//   software without specific prior written permission. 
// 
// THIS SOFTWARE IS PROVIDED BY THE COPYRIGHT HOLDERS AND CONTRIBUTORS "AS IS"
// AND ANY EXPRESS OR IMPLIED WARRANTIES, INCLUDING, BUT NOT LIMITED TO, THE 
// IMPLIED WARRANTIES OF MERCHANTABILITY AND FITNESS FOR A PARTICULAR PURPOSE 
// ARE DISCLAIMED. IN NO EVENT SHALL THE COPYRIGHT OWNER OR CONTRIBUTORS BE 
// LIABLE FOR ANY DIRECT, INDIRECT, INCIDENTAL, SPECIAL, EXEMPLARY, OR 
// CONSEQUENTIAL DAMAGES (INCLUDING, BUT NOT LIMITED TO, PROCUREMENT OF
// SUBSTITUTE GOODS OR SERVICES; LOSS OF USE, DATA, OR PROFITS; OR BUSINESS 
// INTERRUPTION) HOWEVER CAUSED AND ON ANY THEORY OF LIABILITY, WHETHER IN 
// CONTRACT, STRICT LIABILITY, OR TORT (INCLUDING NEGLIGENCE OR OTHERWISE) 
// ARISING IN ANY WAY OUT OF THE USE OF THIS SOFTWARE, EVEN IF ADVISED OF 
// THE POSSIBILITY OF SUCH DAMAGE.
// 

#if !SILVERLIGHT

namespace NLog.UnitTests.Targets
{
    using System;
    using System.Collections.Generic;
    using System.IO;
    using System.Linq;
    using System.Text;
    using System.Threading;
    using Xunit;
    using Xunit.Extensions;

    using NLog.Config;
    using NLog.Layouts;
    using NLog.Targets;
    using NLog.Targets.Wrappers;
    using NLog.Time;

    public class FileTargetTests : NLogTestBase
    {
        private readonly ILogger logger = LogManager.GetLogger("NLog.UnitTests.Targets.FileTargetTests");

        private void GenerateArchives(int count, string archiveDateFormat, string archiveFileName,
            ArchiveNumberingMode archiveNumbering)
        {
            string logFileName = Path.GetTempFileName();
            const int logFileMaxSize = 1;
            var ft = new FileTarget
            {
                FileName = logFileName,
                ArchiveFileName = archiveFileName,
                ArchiveDateFormat = archiveDateFormat,
                ArchiveNumbering = archiveNumbering,
                ArchiveAboveSize = logFileMaxSize
            };
            SimpleConfigurator.ConfigureForTargetLogging(ft, LogLevel.Debug);
            for (int currentSequenceNumber = 0; currentSequenceNumber < count; currentSequenceNumber++)
                logger.Debug("Test {0}", currentSequenceNumber);
        }

        public static IEnumerable<object[]> SimpleFileTest_TestParameters
        {
            get
            {
                var booleanValues = new[] { true, false };
                return
                    from concurrentWrites in booleanValues
                    from keepFileOpen in booleanValues
                    from networkWrites in booleanValues
                    select new object[] { concurrentWrites, keepFileOpen, networkWrites };
            }
        }

        [Theory]
        [PropertyData("SimpleFileTest_TestParameters")]
        public void SimpleFileTest(bool concurrentWrites, bool keepFileOpen, bool networkWrites)
        {
            var tempFile = Path.GetTempFileName();
            try
            {
                var ft = new FileTarget
                {
                    FileName = SimpleLayout.Escape(tempFile),
                    LineEnding = LineEndingMode.LF,
                    Layout = "${level} ${message}",
                    OpenFileCacheTimeout = 0,
                    ConcurrentWrites = concurrentWrites,
                    KeepFileOpen = keepFileOpen,
                    NetworkWrites = networkWrites
                };

                SimpleConfigurator.ConfigureForTargetLogging(ft, LogLevel.Debug);

                logger.Debug("aaa");
                logger.Info("bbb");
                logger.Warn("ccc");
                LogManager.Configuration = null;
                AssertFileContents(tempFile, "Debug aaa\nInfo bbb\nWarn ccc\n", Encoding.UTF8);
            }
            finally
            {
                if (File.Exists(tempFile))
                    File.Delete(tempFile);
            }
        }

        [Fact]
        public void CsvHeaderTest()
        {
            var tempFile = Path.GetTempFileName();
            try
            {

                for (var i = 0; i < 2; i++)
                {
                    var layout = new CsvLayout
                    {
                        Delimiter = CsvColumnDelimiterMode.Semicolon,
                        WithHeader = true,
                        Columns =
                        {
                            new CsvColumn("name", "${logger}"),
                            new CsvColumn("level", "${level}"),
                            new CsvColumn("message", "${message}"),
                        }
                    };

                    var ft = new FileTarget
                    {
                        FileName = SimpleLayout.Escape(tempFile),
                        LineEnding = LineEndingMode.LF,
                        Layout = layout,
                        OpenFileCacheTimeout = 0,
                        ReplaceFileContentsOnEachWrite = false
                    };
                    SimpleConfigurator.ConfigureForTargetLogging(ft, LogLevel.Debug);

                    logger.Debug("aaa");
                    LogManager.Configuration = null;
                }
                AssertFileContents(tempFile, "name;level;message\nNLog.UnitTests.Targets.FileTargetTests;Debug;aaa\nNLog.UnitTests.Targets.FileTargetTests;Debug;aaa\n", Encoding.UTF8);
            }
            finally
            {
                if (File.Exists(tempFile))
                    File.Delete(tempFile);
            }
        }

        [Fact]
        public void DeleteFileOnStartTest()
        {
            var tempFile = Path.GetTempFileName();
            try
            {
                var ft = new FileTarget
                {
                    DeleteOldFileOnStartup = false,
                    FileName = SimpleLayout.Escape(tempFile),
                    LineEnding = LineEndingMode.LF,
                    Layout = "${level} ${message}"
                };

                SimpleConfigurator.ConfigureForTargetLogging(ft, LogLevel.Debug);

                logger.Debug("aaa");
                logger.Info("bbb");
                logger.Warn("ccc");

                LogManager.Configuration = null;

                AssertFileContents(tempFile, "Debug aaa\nInfo bbb\nWarn ccc\n", Encoding.UTF8);

                // configure again, without
                // DeleteOldFileOnStartup

                ft = new FileTarget
                {
                    DeleteOldFileOnStartup = false,
                    FileName = SimpleLayout.Escape(tempFile),
                    LineEnding = LineEndingMode.LF,
                    Layout = "${level} ${message}"
                };

                SimpleConfigurator.ConfigureForTargetLogging(ft, LogLevel.Debug);

                logger.Debug("aaa");
                logger.Info("bbb");
                logger.Warn("ccc");

                LogManager.Configuration = null;
                AssertFileContents(tempFile, "Debug aaa\nInfo bbb\nWarn ccc\nDebug aaa\nInfo bbb\nWarn ccc\n", Encoding.UTF8);

                // configure again, this time with
                // DeleteOldFileOnStartup

                ft = new FileTarget
                {
                    FileName = SimpleLayout.Escape(tempFile),
                    LineEnding = LineEndingMode.LF,
                    Layout = "${level} ${message}",
                    DeleteOldFileOnStartup = true
                };

                SimpleConfigurator.ConfigureForTargetLogging(ft, LogLevel.Debug);
                logger.Debug("aaa");
                logger.Info("bbb");
                logger.Warn("ccc");

                LogManager.Configuration = null;
                AssertFileContents(tempFile, "Debug aaa\nInfo bbb\nWarn ccc\n", Encoding.UTF8);
            }
            finally
            {
                if (File.Exists(tempFile))
                    File.Delete(tempFile);
            }
        }

        [Fact]
        public void ArchiveFileOnStartTest()
        {
            ArchiveFileOnStartTests(enableCompression: false);
        }

#if NET4_5
        [Fact]
        public void ArchiveFileOnStartTest_WithCompression()
        {
            ArchiveFileOnStartTests(enableCompression: true);
        }
#endif

        private void ArchiveFileOnStartTests(bool enableCompression)
        {
            var tempFile = Path.GetTempFileName();
            var tempArchiveFolder = Path.Combine(Path.GetTempPath(), "Archive");
            var archiveExtension = enableCompression ? "zip" : "txt";
            try
            {
                // Configure first time with ArchiveOldFileOnStartup = false. 
                var ft = new FileTarget
                {
                    ArchiveOldFileOnStartup = false,
                    FileName = SimpleLayout.Escape(tempFile),
                    LineEnding = LineEndingMode.LF,
                    Layout = "${level} ${message}"
                };

                SimpleConfigurator.ConfigureForTargetLogging(ft, LogLevel.Debug);

                logger.Debug("aaa");
                logger.Info("bbb");
                logger.Warn("ccc");

                LogManager.Configuration = null;

                AssertFileContents(tempFile, "Debug aaa\nInfo bbb\nWarn ccc\n", Encoding.UTF8);

                // Configure second time with ArchiveOldFileOnStartup = false again. 
                // Expected behavior: Extra content to be appended to the file.
                ft = new FileTarget
                {
                    ArchiveOldFileOnStartup = false,
                    FileName = SimpleLayout.Escape(tempFile),
                    LineEnding = LineEndingMode.LF,
                    Layout = "${level} ${message}"
                };

                SimpleConfigurator.ConfigureForTargetLogging(ft, LogLevel.Debug);

                logger.Debug("aaa");
                logger.Info("bbb");
                logger.Warn("ccc");

                LogManager.Configuration = null;
                AssertFileContents(tempFile, "Debug aaa\nInfo bbb\nWarn ccc\nDebug aaa\nInfo bbb\nWarn ccc\n", Encoding.UTF8);


                // Configure third time with ArchiveOldFileOnStartup = true again. 
                // Expected behavior: Extra content will be stored in a new file; the 
                //      old content should be moved into a new location.

                var archiveTempName = Path.Combine(tempArchiveFolder, "archive." + archiveExtension);

                ft = new FileTarget
                {
#if NET4_5
                    EnableArchiveFileCompression = enableCompression,
#endif
                    FileName = SimpleLayout.Escape(tempFile),
                    LineEnding = LineEndingMode.LF,
                    Layout = "${level} ${message}",
                    ArchiveOldFileOnStartup = true,
                    ArchiveFileName = archiveTempName,
                    ArchiveNumbering = ArchiveNumberingMode.Sequence,
                    MaxArchiveFiles = 1
                };

                SimpleConfigurator.ConfigureForTargetLogging(ft, LogLevel.Debug);
                logger.Debug("ddd");
                logger.Info("eee");
                logger.Warn("fff");

                LogManager.Configuration = null;
                AssertFileContents(tempFile, "Debug ddd\nInfo eee\nWarn fff\n", Encoding.UTF8);
                Assert.True(File.Exists(archiveTempName));

                var assertFileContents =
#if NET4_5
 enableCompression ? new Action<string, string, Encoding>(AssertZipFileContents) : AssertFileContents;
#else
 new Action<string, string, Encoding>(AssertFileContents);
#endif
                assertFileContents(archiveTempName, "Debug aaa\nInfo bbb\nWarn ccc\nDebug aaa\nInfo bbb\nWarn ccc\n",
                    Encoding.UTF8);
            }
            finally
            {
                if (File.Exists(tempFile))
                    File.Delete(tempFile);
                if (Directory.Exists(tempArchiveFolder))
                    Directory.Delete(tempArchiveFolder, true);
            }
        }

        public static IEnumerable<object[]> ReplaceFileContentsOnEachWriteTest_TestParameters
        {
            get
            {
                bool[] boolValues = new[] { false, true };
                return
                    from useHeader in boolValues
                    from useFooter in boolValues
                    select new object[] { useHeader, useFooter };
            }
        }

        [Theory]
        [PropertyData("ReplaceFileContentsOnEachWriteTest_TestParameters")]
        public void ReplaceFileContentsOnEachWriteTest(bool useHeader, bool useFooter)
        {
            const string header = "Headerline", footer = "Footerline";

            var tempFile = Path.GetTempFileName();
            try
            {
                var fileTarget = new FileTarget
                {
                    DeleteOldFileOnStartup = false,
                    FileName = SimpleLayout.Escape(tempFile),
                    ReplaceFileContentsOnEachWrite = true,
                    LineEnding = LineEndingMode.LF,
                    Layout = "${level} ${message}"
                };
                if (useHeader)
                    fileTarget.Header = header;
                if (useFooter)
                    fileTarget.Footer = footer;

                SimpleConfigurator.ConfigureForTargetLogging(fileTarget, LogLevel.Debug);

                string headerPart = useHeader ? header + fileTarget.LineEnding.NewLineCharacters : string.Empty;
                string footerPart = useFooter ? footer + fileTarget.LineEnding.NewLineCharacters : string.Empty;

                logger.Debug("aaa");
                AssertFileContents(tempFile, headerPart + "Debug aaa\n" + footerPart, Encoding.UTF8);

                logger.Info("bbb");
                AssertFileContents(tempFile, headerPart + "Info bbb\n" + footerPart, Encoding.UTF8);

                logger.Warn("ccc");
                AssertFileContents(tempFile, headerPart + "Warn ccc\n" + footerPart, Encoding.UTF8);

            }
            finally
            {
                if (File.Exists(tempFile))
                    File.Delete(tempFile);
            }
        }

        [Fact]
        public void CreateDirsTest()
        {
            var tempPath = Path.Combine(Path.GetTempPath(), Guid.NewGuid().ToString());
            var tempFile = Path.Combine(tempPath, "file.txt");
            try
            {
                var ft = new FileTarget
                {
                    FileName = tempFile,
                    LineEnding = LineEndingMode.LF,
                    Layout = "${level} ${message}"
                };

                SimpleConfigurator.ConfigureForTargetLogging(ft, LogLevel.Debug);

                logger.Debug("aaa");
                logger.Info("bbb");
                logger.Warn("ccc");
                LogManager.Configuration = null;
                AssertFileContents(tempFile, "Debug aaa\nInfo bbb\nWarn ccc\n", Encoding.UTF8);
            }
            finally
            {
                LogManager.Configuration = null;
                if (File.Exists(tempFile))
                    File.Delete(tempFile);
                if (Directory.Exists(tempPath))
                    Directory.Delete(tempPath, true);
            }
        }

        [Fact]
        public void SequentialArchiveTest()
        {
            var tempPath = Path.Combine(Path.GetTempPath(), Guid.NewGuid().ToString());
            var tempFile = Path.Combine(tempPath, "file.txt");
            try
            {
                string archiveFolder = Path.Combine(tempPath, "archive");
                var ft = new FileTarget
                {
                    FileName = tempFile,
                    ArchiveFileName = Path.Combine(archiveFolder, "{####}.txt"),
                    ArchiveAboveSize = 1000,
                    LineEnding = LineEndingMode.LF,
                    Layout = "${message}",
                    MaxArchiveFiles = 3,
                    ArchiveNumbering = ArchiveNumberingMode.Sequence
                };

                SimpleConfigurator.ConfigureForTargetLogging(ft, LogLevel.Debug);

                // we emit 5 * 250 *(3 x aaa + \n) bytes
                // so that we should get a full file + 3 archives
                Generate1000BytesLog('a');
                Generate1000BytesLog('b');
                Generate1000BytesLog('c');
                Generate1000BytesLog('d');
                Generate1000BytesLog('e');

                LogManager.Configuration = null;

                AssertFileContents(tempFile,
                    StringRepeat(250, "eee\n"),
                    Encoding.UTF8);

                AssertFileContents(
                    Path.Combine(archiveFolder, "0001.txt"),
                    StringRepeat(250, "bbb\n"),
                    Encoding.UTF8);

                AssertFileContents(
                    Path.Combine(archiveFolder, "0002.txt"),
                    StringRepeat(250, "ccc\n"),
                    Encoding.UTF8);

                AssertFileContents(
                    Path.Combine(archiveFolder, "0003.txt"),
                    StringRepeat(250, "ddd\n"),
                    Encoding.UTF8);
                //0000 should not extists because of MaxArchiveFiles=3
                Assert.True(!File.Exists(Path.Combine(archiveFolder, "0000.txt")));
                Assert.True(!File.Exists(Path.Combine(archiveFolder, "0004.txt")));
            }
            finally
            {
                if (File.Exists(tempFile))
                    File.Delete(tempFile);
                if (Directory.Exists(tempPath))
                    Directory.Delete(tempPath, true);
            }
        }

        [Fact]
        public void SequentialArchiveTest_MaxArchiveFiles_0()
        {
            var tempPath = Path.Combine(Path.GetTempPath(), Guid.NewGuid().ToString());
            var tempFile = Path.Combine(tempPath, "file.txt");
            try
            {
                string archiveFolder = Path.Combine(tempPath, "archive");
                var ft = new FileTarget
                {
                    FileName = tempFile,
                    ArchiveFileName = Path.Combine(archiveFolder, "{####}.txt"),
                    ArchiveAboveSize = 1000,
                    LineEnding = LineEndingMode.LF,
                    ArchiveNumbering = ArchiveNumberingMode.Sequence,
                    Layout = "${message}",
                    MaxArchiveFiles = 0
                };

                SimpleConfigurator.ConfigureForTargetLogging(ft, LogLevel.Debug);

                // we emit 5 * 250 *(3 x aaa + \n) bytes
                // so that we should get a full file + 4 archives
                Generate1000BytesLog('a');
                Generate1000BytesLog('b');
                Generate1000BytesLog('c');
                Generate1000BytesLog('d');
                Generate1000BytesLog('e');

                LogManager.Configuration = null;

                AssertFileContents(tempFile,
                    StringRepeat(250, "eee\n"),
                    Encoding.UTF8);

                AssertFileContents(
                   Path.Combine(archiveFolder, "0000.txt"),
                   StringRepeat(250, "aaa\n"),
                   Encoding.UTF8);

                AssertFileContents(
                    Path.Combine(archiveFolder, "0001.txt"),
                    StringRepeat(250, "bbb\n"),
                    Encoding.UTF8);

                AssertFileContents(
                    Path.Combine(archiveFolder, "0002.txt"),
                    StringRepeat(250, "ccc\n"),
                    Encoding.UTF8);

                AssertFileContents(
                    Path.Combine(archiveFolder, "0003.txt"),
                    StringRepeat(250, "ddd\n"),
                    Encoding.UTF8);

                Assert.True(!File.Exists(Path.Combine(archiveFolder, "0004.txt")));
            }
            finally
            {
                if (File.Exists(tempFile))
                    File.Delete(tempFile);
                if (Directory.Exists(tempPath))
                    Directory.Delete(tempPath, true);
            }
        }

        [Fact(Skip = "this is not supported, because we cannot create multiple archive files with  ArchiveNumberingMode.Date (for one day)")]
        public void ArchiveAboveSizeWithArchiveNumberingModeDate_maxfiles_o()
        {
            var tempPath = Path.Combine(Path.GetTempPath(), "ArchiveEveryCombinedWithArchiveAboveSize_" + Guid.NewGuid().ToString());
            var tempFile = Path.Combine(tempPath, "file.txt");
            try
            {
                string archiveFolder = Path.Combine(tempPath, "archive");
                var ft = new FileTarget
                {
                    FileName = tempFile,
                    ArchiveFileName = Path.Combine(archiveFolder, "{####}.txt"),
                    ArchiveAboveSize = 1000,
                    LineEnding = LineEndingMode.LF,
                    Layout = "${message}",
                    ArchiveNumbering = ArchiveNumberingMode.Date
                };

                SimpleConfigurator.ConfigureForTargetLogging(ft, LogLevel.Debug);

                //e.g. 20150804
                var archiveFileName = DateTime.Now.ToString("yyyyMMdd");

                // we emit 5 * 250 *(3 x aaa + \n) bytes
                // so that we should get a full file + 3 archives
                for (var i = 0; i < 250; ++i)
                {
                    logger.Debug("aaa");
                }

                for (var i = 0; i < 250; ++i)
                {
                    logger.Debug("bbb");
                }
                for (var i = 0; i < 250; ++i)
                {
                    logger.Debug("ccc");
                }
                for (var i = 0; i < 250; ++i)
                {
                    logger.Debug("ddd");
                }
                for (var i = 0; i < 250; ++i)
                {
                    logger.Debug("eee");
                }

                LogManager.Configuration = null;


                //we expect only eee and all other in the archive
                AssertFileContents(tempFile,
                    StringRepeat(250, "eee\n"),
                    Encoding.UTF8);

                //DUNNO what to expected!
                //try (which fails)
                AssertFileContents(
                    Path.Combine(archiveFolder, string.Format("{0}.txt", archiveFileName)),
                   StringRepeat(250, "aaa\n") + StringRepeat(250, "bbb\n") + StringRepeat(250, "ccc\n") + StringRepeat(250, "ddd\n"),
                    Encoding.UTF8);

            }
            finally
            {
                if (File.Exists(tempFile))
                    File.Delete(tempFile);
                if (Directory.Exists(tempPath))
                    Directory.Delete(tempPath, true);
            }
        }


        [Fact]
        public void DeleteArchiveFilesByDate()
        {
            var tempPath = Path.Combine(Path.GetTempPath(), Guid.NewGuid().ToString());
            var tempFile = Path.Combine(tempPath, "file.txt");
            try
            {
                string archiveFolder = Path.Combine(tempPath, "archive");
                var ft = new FileTarget
                {
                    FileName = tempFile,
                    ArchiveFileName = Path.Combine(archiveFolder, "{#}.txt"),
                    ArchiveAboveSize = 50,
                    LineEnding = LineEndingMode.LF,
                    ArchiveNumbering = ArchiveNumberingMode.Date,
                    ArchiveDateFormat = "yyyyMMddHHmmssfff", //make sure the milliseconds are set in the filename
                    Layout = "${message}",
                    MaxArchiveFiles = 3
                };

                SimpleConfigurator.ConfigureForTargetLogging(ft, LogLevel.Debug);
                //writing 19 times 10 bytes (9 char + linefeed) will result in 3 archive files and 1 current file
                for (var i = 0; i < 19; ++i)
                {
                    logger.Debug("123456789");
                    //build in a small sleep to make sure the current time is reflected in the filename
                    //do this every 5 entries
                    if (i % 5 == 0)
                        Thread.Sleep(50);
                }
                //Setting the Configuration to [null] will result in a 'Dump' of the current log entries
                LogManager.Configuration = null;

                var files = Directory.GetFiles(archiveFolder).OrderBy(s => s);
                //the amount of archived files may not exceed the set 'MaxArchiveFiles'
                Assert.Equal(ft.MaxArchiveFiles, files.Count());


                SimpleConfigurator.ConfigureForTargetLogging(ft, LogLevel.Debug);
                //writing just one line of 11 bytes will trigger the cleanup of old archived files
                //as stated by the MaxArchiveFiles property, but will only delete the oldest file
                logger.Debug("1234567890");
                LogManager.Configuration = null;

                var files2 = Directory.GetFiles(archiveFolder).OrderBy(s => s);
                Assert.Equal(ft.MaxArchiveFiles, files2.Count());

                //the oldest file should be deleted
                Assert.DoesNotContain(files.ElementAt(0), files2);
                //two files should still be there
                Assert.Equal(files.ElementAt(1), files2.ElementAt(0));
                Assert.Equal(files.ElementAt(2), files2.ElementAt(1));
                //one new archive file shoud be created
                Assert.DoesNotContain(files2.ElementAt(2), files);
            }
            finally
            {
                if (File.Exists(tempFile))
                    File.Delete(tempFile);
                if (Directory.Exists(tempPath))
                    Directory.Delete(tempPath, true);
            }
        }

        [Fact]
        public void DeleteArchiveFilesByDateWithDateName()
        {
            var tempPath = Path.Combine(Path.GetTempPath(), Guid.NewGuid().ToString());
            var tempFile = Path.Combine(tempPath, "${date:format=yyyyMMddHHmmssfff}.txt");
            try
            {
                var ft = new FileTarget
                {
                    FileName = tempFile,
                    ArchiveFileName = Path.Combine(tempPath, "{#}.txt"),
                    ArchiveEvery = FileArchivePeriod.Minute,
                    LineEnding = LineEndingMode.LF,
                    ArchiveNumbering = ArchiveNumberingMode.Date,
                    ArchiveDateFormat = "yyyyMMddHHmmssfff", //make sure the milliseconds are set in the filename
                    Layout = "${message}",
                    MaxArchiveFiles = 3
                };

                SimpleConfigurator.ConfigureForTargetLogging(ft, LogLevel.Debug);
                for (var i = 0; i < 4; ++i)
                {
                    logger.Debug("123456789");
                    //build in a  sleep to make sure the current time is reflected in the filename
                    Thread.Sleep(50);
                }
                //Setting the Configuration to [null] will result in a 'Dump' of the current log entries
                LogManager.Configuration = null;

                var files = Directory.GetFiles(tempPath).OrderBy(s => s);
                //we expect 3 archive files, plus one current file
                Assert.Equal(ft.MaxArchiveFiles + 1, files.Count());


                SimpleConfigurator.ConfigureForTargetLogging(ft, LogLevel.Debug);
                //writing 50ms later will trigger the cleanup of old archived files
                //as stated by the MaxArchiveFiles property, but will only delete the oldest file
                Thread.Sleep(50);
                logger.Debug("123456789");
                LogManager.Configuration = null;

                var files2 = Directory.GetFiles(tempPath).OrderBy(s => s);
                Assert.Equal(ft.MaxArchiveFiles + 1, files2.Count());

                //the oldest file should be deleted
                Assert.DoesNotContain(files.ElementAt(0), files2);
                //two files should still be there
                Assert.Equal(files.ElementAt(1), files2.ElementAt(0));
                Assert.Equal(files.ElementAt(2), files2.ElementAt(1));
                Assert.Equal(files.ElementAt(3), files2.ElementAt(2));
                //one new file should be created
                Assert.DoesNotContain(files2.ElementAt(3), files);
            }
            finally
            {
                if (File.Exists(tempFile))
                    File.Delete(tempFile);
                if (Directory.Exists(tempPath))
                    Directory.Delete(tempPath, true);
            }
        }

        public static IEnumerable<object[]> DateArchive_UsesDateFromCurrentTimeSource_TestParameters
        {
            get
            {
                var booleanValues = new[] { true, false };
                var timeKindValues = new[] { DateTimeKind.Utc, DateTimeKind.Local };
                return
                    from concurrentWrites in booleanValues
                    from keepFileOpen in booleanValues
                    from networkWrites in booleanValues
                    from timeKind in timeKindValues
                    from includeSequenceInArchive in booleanValues
                    select new object[] { timeKind, concurrentWrites, keepFileOpen, networkWrites, includeSequenceInArchive };
            }
        }

        [Theory]
        [PropertyData("DateArchive_UsesDateFromCurrentTimeSource_TestParameters")]
        public void DateArchive_UsesDateFromCurrentTimeSource(DateTimeKind timeKind, bool concurrentWrites, bool keepFileOpen, bool networkWrites, bool includeSequenceInArchive)
        {
            var tempPath = Path.Combine(Path.GetTempPath(), Guid.NewGuid().ToString());
            var tempFile = Path.Combine(tempPath, "file.txt");
            var defaultTimeSource = TimeSource.Current;
            try
            {
                var timeSource = new TimeSourceTests.ShiftedTimeSource(timeKind);

                TimeSource.Current = timeSource;

                string archiveFolder = Path.Combine(tempPath, "archive");
                string archiveFileNameTemplate = Path.Combine(archiveFolder, "{#}.txt");
                var ft = new FileTarget
                {
                    FileName = tempFile,
                    ArchiveFileName = archiveFileNameTemplate,
                    LineEnding = LineEndingMode.LF,
                    ArchiveNumbering = includeSequenceInArchive ? ArchiveNumberingMode.DateAndSequence : ArchiveNumberingMode.Date,
                    ArchiveEvery = FileArchivePeriod.Day,
                    ArchiveDateFormat = "yyyyMMdd",
                    Layout = "${date:format=O}|${message}",
                    MaxArchiveFiles = 3,
                    ConcurrentWrites = concurrentWrites,
                    KeepFileOpen = keepFileOpen,
                    NetworkWrites = networkWrites,
                };

                SimpleConfigurator.ConfigureForTargetLogging(ft, LogLevel.Debug);

                logger.Debug("123456789");
                DateTime previousWriteTime = timeSource.Time;

                const int daysToTestLogging = 5;
                const int intervalsPerDay = 24;
                var loggingInterval = TimeSpan.FromHours(1);
                for (var i = 0; i < daysToTestLogging * intervalsPerDay; ++i)
                {
                    timeSource.AddToLocalTime(loggingInterval);

                    if (timeSource.Time.Date != previousWriteTime.Date)
                    {
                        // Simulate that previous file write began in previous day and ended on current day.
                        try
                        {
                            File.SetLastWriteTime(tempFile, timeSource.SystemTime);
                        }
                        catch { }
                    }

                    var eventInfo = new LogEventInfo(LogLevel.Debug, logger.Name, "123456789");
                    logger.Log(eventInfo);

                    var dayIsChanged = eventInfo.TimeStamp.Date != previousWriteTime.Date;
                    // ensure new archive is created only when the day part of time is changed
                    var archiveFileName = archiveFileNameTemplate.Replace("{#}", previousWriteTime.ToString(ft.ArchiveDateFormat) + (includeSequenceInArchive ? ".0" : string.Empty));
                    var archiveExists = File.Exists(archiveFileName);
                    if (dayIsChanged)
                        Assert.True(archiveExists, string.Format("new archive should be created when the day part of {0} time is changed", timeKind));
                    else
                        Assert.False(archiveExists, string.Format("new archive should not be create when day part of {0} time is unchanged", timeKind));

                    previousWriteTime = eventInfo.TimeStamp.Date;
                    if (dayIsChanged)
                        timeSource.AddToSystemTime(TimeSpan.FromDays(1));
                }
                //Setting the Configuration to [null] will result in a 'Dump' of the current log entries
                LogManager.Configuration = null;

                var files = Directory.GetFiles(archiveFolder).OrderBy(s => s).ToList();
                //the amount of archived files may not exceed the set 'MaxArchiveFiles'
                Assert.Equal(ft.MaxArchiveFiles, files.Count);


                SimpleConfigurator.ConfigureForTargetLogging(ft, LogLevel.Debug);
                //writing one line on a new day will trigger the cleanup of old archived files
                //as stated by the MaxArchiveFiles property, but will only delete the oldest file
                timeSource.AddToLocalTime(TimeSpan.FromDays(1));
                logger.Debug("1234567890");
                LogManager.Configuration = null;

                var files2 = Directory.GetFiles(archiveFolder).OrderBy(s => s).ToList();
                Assert.Equal(ft.MaxArchiveFiles, files2.Count);

                //the oldest file should be deleted
                Assert.DoesNotContain(files[0], files2);
                //two files should still be there
                Assert.Equal(files[1], files2[0]);
                Assert.Equal(files[2], files2[1]);
                //one new archive file should be created
                Assert.DoesNotContain(files2[2], files);
            }
            finally
            {
                TimeSource.Current = defaultTimeSource; // restore default time source
                if (File.Exists(tempFile))
                    File.Delete(tempFile);
                if (Directory.Exists(tempPath))
                    Directory.Delete(tempPath, true);
            }
        }

        public static IEnumerable<object[]> DateArchive_ArchiveOnceOnly_TestParameters
        {
            get
            {
                var booleanValues = new[] { true, false };
                return
                    from concurrentWrites in booleanValues
                    from keepFileOpen in booleanValues
                    from networkWrites in booleanValues
                    from includeSequenceInArchive in booleanValues
                    where AllowsExternalFileModification(concurrentWrites, keepFileOpen, networkWrites)
                    select new object[] { concurrentWrites, keepFileOpen, networkWrites, includeSequenceInArchive };
            }
        }

        private static bool AllowsExternalFileModification(bool concurrentWrites, bool keepFileOpen, bool networkWrites)
        {
            return (concurrentWrites) || (!keepFileOpen) || (networkWrites);
        }

        [Theory]
        [PropertyData("DateArchive_ArchiveOnceOnly_TestParameters")]
        public void DateArchive_ArchiveOnceOnly(bool concurrentWrites, bool keepFileOpen, bool networkWrites, bool includeSequenceInArchive)
        {
            var tempPath = Path.Combine(Path.GetTempPath(), Guid.NewGuid().ToString());
            var tempFile = Path.Combine(tempPath, "file.txt");
            try
            {
                string archiveFolder = Path.Combine(tempPath, "archive");
                var ft = new FileTarget
                {
                    FileName = tempFile,
                    ArchiveFileName = Path.Combine(archiveFolder, "{#}.txt"),
                    LineEnding = LineEndingMode.LF,
                    ArchiveNumbering = includeSequenceInArchive ? ArchiveNumberingMode.DateAndSequence : ArchiveNumberingMode.Date,
                    ArchiveEvery = FileArchivePeriod.Day,
                    ArchiveDateFormat = "yyyyMMdd",
                    Layout = "${message}",
                    ConcurrentWrites = concurrentWrites,
                    KeepFileOpen = keepFileOpen,
                    NetworkWrites = networkWrites
                };

                SimpleConfigurator.ConfigureForTargetLogging(ft, LogLevel.Debug);

                logger.Debug("123456789");
                File.SetCreationTime(tempFile, File.GetCreationTime(tempFile).AddDays(-1));
                File.SetLastWriteTime(tempFile, File.GetLastWriteTime(tempFile).AddDays(-1));
                // This should archive the log before logging.
                logger.Debug("123456789");
                // This must not archive.
                logger.Debug("123456789");

                LogManager.Configuration = null;
                File.Equals(1, Directory.GetFiles(archiveFolder).Length);
                AssertFileContents(tempFile, StringRepeat(2, "123456789\n"), Encoding.UTF8);
            }
            finally
            {
                if (Directory.Exists(tempPath))
                    Directory.Delete(tempPath, true);
            }
        }

        public static IEnumerable<object[]> DateArchive_SkipPeriod_TestParameters
        {
            get
            {
                var timeKindValues = new[] { DateTimeKind.Utc, DateTimeKind.Local };
                var archivePeriodValues = new[] { FileArchivePeriod.Day, FileArchivePeriod.Hour };
                var booleanValues = new[] { true, false };
                return
                    from timeKind in timeKindValues
                    from archivePeriod in archivePeriodValues
                    from includeSequenceInArchive in booleanValues
                    select new object[] { timeKind, archivePeriod, includeSequenceInArchive };
            }
        }

        [Theory]
        [PropertyData("DateArchive_SkipPeriod_TestParameters")]
        public void DateArchive_SkipPeriod(DateTimeKind timeKind, FileArchivePeriod archivePeriod, bool includeSequenceInArchive)
        {
            var tempPath = Path.Combine(Path.GetTempPath(), Guid.NewGuid().ToString());
            var tempFile = Path.Combine(tempPath, "file.txt");
            var defaultTimeSource = TimeSource.Current;
            try
            {
                var timeSource = new TimeSourceTests.ShiftedTimeSource(timeKind);
                if (timeSource.Time.Minute == 59)
                {
                    // Avoid double-archive due to overflow of the hour.
                    timeSource.AddToLocalTime(TimeSpan.FromMinutes(1));
                    timeSource.AddToSystemTime(TimeSpan.FromMinutes(1));
                }
                TimeSource.Current = timeSource;

                var ft = new FileTarget
                {
                    FileName = tempFile,
                    ArchiveFileName = Path.Combine(tempPath, "archive/{#}.txt"),
                    LineEnding = LineEndingMode.LF,
                    ArchiveNumbering = includeSequenceInArchive ? ArchiveNumberingMode.DateAndSequence : ArchiveNumberingMode.Date,
                    ArchiveEvery = archivePeriod,
                    ArchiveDateFormat = "yyyyMMddHHmm",
                    Layout = "${date:format=O}|${message}",
                };
                SimpleConfigurator.ConfigureForTargetLogging(ft, LogLevel.Debug);

                logger.Debug("1234567890");
                timeSource.AddToLocalTime(TimeSpan.FromMinutes(1));
                logger.Debug("1234567890");
                // The archive file name must be based on the last time the file was written.
                string archiveFileName = string.Format("{0}.txt", timeSource.Time.ToString(ft.ArchiveDateFormat) + (includeSequenceInArchive ? ".0" : string.Empty));
                // Effectively update the file's last-write-time.
                timeSource.AddToSystemTime(TimeSpan.FromMinutes(1));

                timeSource.AddToLocalTime(TimeSpan.FromDays(2));
                logger.Debug("1234567890");
                LogManager.Configuration = null;

                string archivePath = Path.Combine(tempPath, "archive");
                var archiveFiles = Directory.GetFiles(archivePath);
                Assert.Equal(1, archiveFiles.Length);
                Assert.Equal(archiveFileName, Path.GetFileName(archiveFiles[0]));
            }
            finally
            {
                TimeSource.Current = defaultTimeSource; // restore default time source
                if (Directory.Exists(tempPath))
                    Directory.Delete(tempPath, true);
            }
        }

        public static IEnumerable<object[]> DateArchive_AllLoggersTransferToCurrentLogFile_TestParameters
        {
            get
            {
                var booleanValues = new[] { true, false };
                return
                    from concurrentWrites in booleanValues
                    from keepFileOpen in booleanValues
                    from networkWrites in booleanValues
                    where AllowsExternalFileModification(concurrentWrites, keepFileOpen, networkWrites)
                    from includeSequenceInArchive in booleanValues
                    from enableArchiveCompression in booleanValues
                    select new object[] { concurrentWrites, keepFileOpen, networkWrites, includeSequenceInArchive, enableArchiveCompression };
            }
        }

        [Theory]
        [PropertyData("DateArchive_AllLoggersTransferToCurrentLogFile_TestParameters")]
        public void DateArchive_AllLoggersTransferToCurrentLogFile(bool concurrentWrites, bool keepFileOpen, bool networkWrites, bool includeSequenceInArchive, bool enableArchiveCompression)
        {
            var tempPath = Path.Combine(Path.GetTempPath(), Guid.NewGuid().ToString());
            var logfile = Path.Combine(tempPath, "file.txt");
            try
            {
                var config = new LoggingConfiguration();

                string archiveFolder = Path.Combine(tempPath, "archive");
                var fileTarget1 = new FileTarget
                {
                    FileName = logfile,
                    ArchiveFileName = Path.Combine(archiveFolder, "{#}.txt"),
                    LineEnding = LineEndingMode.LF,
                    ArchiveNumbering = includeSequenceInArchive ? ArchiveNumberingMode.DateAndSequence : ArchiveNumberingMode.Date,
                    ArchiveEvery = FileArchivePeriod.Day,
                    ArchiveDateFormat = "yyyyMMdd",
#if NET4_5
                    EnableArchiveFileCompression = enableArchiveCompression,
#endif
                    Layout = "${message}",
                    ConcurrentWrites = concurrentWrites,
                    KeepFileOpen = keepFileOpen,
                    NetworkWrites = networkWrites
                };
                var logger1Rule = new LoggingRule("logger1", LogLevel.Debug, fileTarget1);
                config.LoggingRules.Add(logger1Rule);

                var fileTarget2 = new FileTarget
                {
                    FileName = logfile,
                    ArchiveFileName = Path.Combine(archiveFolder, "{#}.txt"),
                    LineEnding = LineEndingMode.LF,
                    ArchiveNumbering = includeSequenceInArchive ? ArchiveNumberingMode.DateAndSequence : ArchiveNumberingMode.Date,
                    ArchiveEvery = FileArchivePeriod.Day,
                    ArchiveDateFormat = "yyyyMMdd",
#if NET4_5
                    EnableArchiveFileCompression = enableArchiveCompression,
#endif
                    Layout = "${message}",
                    ConcurrentWrites = concurrentWrites,
                    KeepFileOpen = keepFileOpen,
                    NetworkWrites = networkWrites
                };
                var logger2Rule = new LoggingRule("logger2", LogLevel.Debug, fileTarget2);
                config.LoggingRules.Add(logger2Rule);

                LogManager.Configuration = config;

                var logger1 = LogManager.GetLogger("logger1");
                var logger2 = LogManager.GetLogger("logger2");

                logger1.Debug("123456789");
                logger2.Debug("123456789");
                File.SetCreationTime(logfile, File.GetCreationTime(logfile).AddDays(-1));
                File.SetLastWriteTime(logfile, File.GetLastWriteTime(logfile).AddDays(-1));
                logger1.Debug("123456789");
                Thread.Sleep(10);
                logger2.Debug("123456789");

                LogManager.Configuration = null;
                var files = Directory.GetFiles(archiveFolder);
                Assert.Equal(1, Directory.GetFiles(archiveFolder).Length);
                AssertFileContents(logfile, StringRepeat(2, "123456789\n"), Encoding.UTF8);
            }
            finally
            {
                if (Directory.Exists(tempPath))
                    Directory.Delete(tempPath, true);
            }
        }

        [Fact]
        public void DeleteArchiveFilesByDate_MaxArchiveFiles_0()
        {
            var tempPath = Path.Combine(Path.GetTempPath(), Guid.NewGuid().ToString());
            var tempFile = Path.Combine(tempPath, "file.txt");
            try
            {
                string archiveFolder = Path.Combine(tempPath, "archive");
                var ft = new FileTarget
                {
                    FileName = tempFile,
                    ArchiveFileName = Path.Combine(archiveFolder, "{#}.txt"),
                    ArchiveAboveSize = 50,
                    LineEnding = LineEndingMode.LF,
                    ArchiveNumbering = ArchiveNumberingMode.Date,
                    ArchiveDateFormat = "yyyyMMddHHmmssfff", //make sure the milliseconds are set in the filename
                    Layout = "${message}",
                    MaxArchiveFiles = 0
                };

                SimpleConfigurator.ConfigureForTargetLogging(ft, LogLevel.Debug);
                //writing 19 times 10 bytes (9 char + linefeed) will result in 3 archive files and 1 current file
                for (var i = 0; i < 19; ++i)
                {
                    logger.Debug("123456789");
                    //build in a small sleep to make sure the current time is reflected in the filename
                    //do this every 5 entries
                    if (i % 5 == 0)
                    {
                        Thread.Sleep(50);
                    }
                }

                //Setting the Configuration to [null] will result in a 'Dump' of the current log entries
                LogManager.Configuration = null;

                var fileCount = Directory.EnumerateFiles(archiveFolder).Count();

                Assert.Equal(3, fileCount);

                SimpleConfigurator.ConfigureForTargetLogging(ft, LogLevel.Debug);
                //create 1 new file for archive
                logger.Debug("1234567890");
                LogManager.Configuration = null;

                var fileCount2 = Directory.EnumerateFiles(archiveFolder).Count();
                //there should be 1 more file
                Assert.Equal(4, fileCount2);
            }
            finally
            {

                if (File.Exists(tempFile))
                {
                    File.Delete(tempFile);
                }

                if (Directory.Exists(tempPath))
                {
                    Directory.Delete(tempPath, true);
                }
            }
        }

        [Fact]
        public void DeleteArchiveFilesByDate_AlteredMaxArchive()
        {
            var tempPath = Path.Combine(Path.GetTempPath(), Guid.NewGuid().ToString());
            var tempFile = Path.Combine(tempPath, "file.txt");
            try
            {
                string archiveFolder = Path.Combine(tempPath, "archive");
                var ft = new FileTarget
                {
                    FileName = tempFile,
                    ArchiveFileName = Path.Combine(archiveFolder, "{#}.txt"),
                    ArchiveAboveSize = 50,
                    LineEnding = LineEndingMode.LF,
                    ArchiveNumbering = ArchiveNumberingMode.Date,
                    ArchiveDateFormat = "yyyyMMddHHmmssfff", //make sure the milliseconds are set in the filename
                    Layout = "${message}",
                    MaxArchiveFiles = 5
                };

                SimpleConfigurator.ConfigureForTargetLogging(ft, LogLevel.Debug);
                //writing 29 times 10 bytes (9 char + linefeed) will result in 3 archive files and 1 current file
                for (var i = 0; i < 29; ++i)
                {
                    logger.Debug("123456789");
                    //build in a small sleep to make sure the current time is reflected in the filename
                    //do this every 5 entries
                    if (i % 5 == 0)
                        Thread.Sleep(50);
                }
                //Setting the Configuration to [null] will result in a 'Dump' of the current log entries
                LogManager.Configuration = null;

                var files = Directory.GetFiles(archiveFolder).OrderBy(s => s);
                //the amount of archived files may not exceed the set 'MaxArchiveFiles'
                Assert.Equal(ft.MaxArchiveFiles, files.Count());


                //alter the MaxArchivedFiles
                ft.MaxArchiveFiles = 2;
                SimpleConfigurator.ConfigureForTargetLogging(ft, LogLevel.Debug);
                //writing just one line of 11 bytes will trigger the cleanup of old archived files
                //as stated by the MaxArchiveFiles property, but will only delete the oldest files
                logger.Debug("1234567890");
                LogManager.Configuration = null;

                var files2 = Directory.GetFiles(archiveFolder).OrderBy(s => s);
                Assert.Equal(ft.MaxArchiveFiles, files2.Count());

                //the oldest files should be deleted
                Assert.DoesNotContain(files.ElementAt(0), files2);
                Assert.DoesNotContain(files.ElementAt(1), files2);
                Assert.DoesNotContain(files.ElementAt(2), files2);
                Assert.DoesNotContain(files.ElementAt(3), files2);
                //one files should still be there
                Assert.Equal(files.ElementAt(4), files2.ElementAt(0));
                //one new archive file shoud be created
                Assert.DoesNotContain(files2.ElementAt(1), files);
            }
            finally
            {
                if (File.Exists(tempFile))
                    File.Delete(tempFile);
                if (Directory.Exists(tempPath))
                    Directory.Delete(tempPath, true);
            }
        }

        [Fact]
        public void RepeatingHeaderTest()
        {
            var tempPath = Path.Combine(Path.GetTempPath(), Guid.NewGuid().ToString());
            var logFile = Path.Combine(tempPath, "file.txt");
            try
            {
                const string header = "Headerline";

                string archiveFolder = Path.Combine(tempPath, "archive");
                var ft = new FileTarget
                {
                    FileName = logFile,
                    ArchiveFileName = Path.Combine(archiveFolder, "{####}.txt"),
                    ArchiveAboveSize = 51,
                    LineEnding = LineEndingMode.LF,
                    ArchiveNumbering = ArchiveNumberingMode.Sequence,
                    Layout = "${message}",
                    Header = header,
                    MaxArchiveFiles = 2,
                };

                SimpleConfigurator.ConfigureForTargetLogging(ft, LogLevel.Debug);

                for (var i = 0; i < 16; ++i)
                {
                    logger.Debug("123456789");
                }

                LogManager.Configuration = null;

                AssertFileContentsStartsWith(logFile, header, Encoding.UTF8);

                AssertFileContentsStartsWith(Path.Combine(archiveFolder, "0002.txt"), header, Encoding.UTF8);

                AssertFileContentsStartsWith(Path.Combine(archiveFolder, "0001.txt"), header, Encoding.UTF8);

                Assert.True(!File.Exists(Path.Combine(archiveFolder, "0000.txt")));
            }
            finally
            {
<<<<<<< HEAD
                if (File.Exists(tempFile))
                    File.Delete(tempFile);
=======
                LogManager.Configuration = null;
                if (File.Exists(logFile))
                    File.Delete(logFile);
                if (Directory.Exists(tempPath))
                    Directory.Delete(tempPath, true);
            }
        }

        [Fact]
        public void RepeatingFooterTest()
        {
            var tempPath = Path.Combine(Path.GetTempPath(), Guid.NewGuid().ToString());
            var logFile = Path.Combine(tempPath, "file.txt");
            try
            {
                const string footer = "Footerline";

                string archiveFolder = Path.Combine(tempPath, "archive");
                var ft = new FileTarget
                {
                    FileName = logFile,
                    ArchiveFileName = Path.Combine(archiveFolder, "{####}.txt"),
                    ArchiveAboveSize = 51,
                    LineEnding = LineEndingMode.LF,
                    ArchiveNumbering = ArchiveNumberingMode.Sequence,
                    Layout = "${message}",
                    Footer = footer,
                    MaxArchiveFiles = 2,
                };

                SimpleConfigurator.ConfigureForTargetLogging(ft, LogLevel.Debug);

                for (var i = 0; i < 16; ++i)
                {
                    logger.Debug("123456789");
                }

                LogManager.Configuration = null;

                string expectedEnding = footer + ft.LineEnding.NewLineCharacters;
                AssertFileContentsEndsWith(logFile, expectedEnding, Encoding.UTF8);
                AssertFileContentsEndsWith(Path.Combine(archiveFolder, "0002.txt"), expectedEnding, Encoding.UTF8);
                AssertFileContentsEndsWith(Path.Combine(archiveFolder, "0001.txt"), expectedEnding, Encoding.UTF8);
                Assert.True(!File.Exists(Path.Combine(archiveFolder, "0000.txt")));
            }
            finally
            {
                LogManager.Configuration = null;
                if (File.Exists(logFile))
                    File.Delete(logFile);
>>>>>>> e219be12
                if (Directory.Exists(tempPath))
                    Directory.Delete(tempPath, true);
            }
        }

        [Theory]
        [InlineData(false)]
        [InlineData(true)]
        public void RollingArchiveTest(bool specifyArchiveFileName)
        {
            RollingArchiveTests(enableCompression: false, specifyArchiveFileName: specifyArchiveFileName);
        }

#if NET4_5
        [Theory]
        [InlineData(false)]
        [InlineData(true)]
        public void RollingArchiveCompressionTest(bool specifyArchiveFileName)
        {
            RollingArchiveTests(enableCompression: true, specifyArchiveFileName: specifyArchiveFileName);
        }
#endif

        private void RollingArchiveTests(bool enableCompression, bool specifyArchiveFileName)
        {
            var tempPath = Path.Combine(Path.GetTempPath(), Guid.NewGuid().ToString());
            var tempFile = Path.Combine(tempPath, "file.txt");
            var archiveExtension = enableCompression ? "zip" : "txt";
            try
            {
                var ft = new FileTarget
                {
#if NET4_5
                    EnableArchiveFileCompression = enableCompression,
#endif
                    FileName = tempFile,
                    ArchiveAboveSize = 1000,
                    LineEnding = LineEndingMode.LF,
                    ArchiveNumbering = ArchiveNumberingMode.Rolling,
                    Layout = "${message}",
                    MaxArchiveFiles = 3
                };
                if (specifyArchiveFileName)
                    ft.ArchiveFileName = Path.Combine(tempPath, "archive", "{####}." + archiveExtension);

                SimpleConfigurator.ConfigureForTargetLogging(ft, LogLevel.Debug);

                // we emit 5 * 250 * (3 x aaa + \n) bytes
                // so that we should get a full file + 3 archives
                Generate1000BytesLog('a');
                Generate1000BytesLog('b');
                Generate1000BytesLog('c');
                Generate1000BytesLog('d');
                Generate1000BytesLog('e');

                LogManager.Configuration = null;

                var assertFileContents =
#if NET4_5
 enableCompression ? new Action<string, string, Encoding>(AssertZipFileContents) : AssertFileContents;
#else
 new Action<string, string, Encoding>(AssertFileContents);
#endif

                AssertFileContents(tempFile,
                    StringRepeat(250, "eee\n"),
                    Encoding.UTF8);

                string archiveFileNameFormat = specifyArchiveFileName
                    ? Path.Combine("archive", "000{0}." + archiveExtension)
                    : "file.{0}." + archiveExtension;

                assertFileContents(
                    Path.Combine(tempPath, string.Format(archiveFileNameFormat, 0)),
                    StringRepeat(250, "ddd\n"),
                    Encoding.UTF8);

                assertFileContents(
                    Path.Combine(tempPath, string.Format(archiveFileNameFormat, 1)),
                    StringRepeat(250, "ccc\n"),
                    Encoding.UTF8);

                assertFileContents(
                    Path.Combine(tempPath, string.Format(archiveFileNameFormat, 2)),
                    StringRepeat(250, "bbb\n"),
                    Encoding.UTF8);

                Assert.True(!File.Exists(Path.Combine(tempPath, string.Format(archiveFileNameFormat, 3))));
            }
            finally
            {
                if (File.Exists(tempFile))
                    File.Delete(tempFile);
                if (Directory.Exists(tempPath))
                    Directory.Delete(tempPath, true);
            }
        }

        [InlineData("/")]
        [InlineData("\\")]
        [Theory]
        public void RollingArchiveTest_MaxArchiveFiles_0(string slash)
        {
            var tempPath = Path.Combine(Path.GetTempPath(), Guid.NewGuid().ToString());
            var tempFile = Path.Combine(tempPath, "file.txt");
            try
            {
                var ft = new FileTarget
                {
                    FileName = tempFile,
                    ArchiveFileName = Path.Combine(tempPath, "archive" + slash + "{####}.txt"),
                    ArchiveAboveSize = 1000,
                    LineEnding = LineEndingMode.LF,
                    ArchiveNumbering = ArchiveNumberingMode.Rolling,
                    Layout = "${message}",
                    MaxArchiveFiles = 0
                };

                SimpleConfigurator.ConfigureForTargetLogging(ft, LogLevel.Debug);

                // we emit 5 * 250 * (3 x aaa + \n) bytes
                // so that we should get a full file + 4 archives
                Generate1000BytesLog('a');
                Generate1000BytesLog('b');
                Generate1000BytesLog('c');
                Generate1000BytesLog('d');
                Generate1000BytesLog('e');

                LogManager.Configuration = null;

                AssertFileContents(tempFile,
                    StringRepeat(250, "eee\n"),
                    Encoding.UTF8);

                AssertFileContents(
                    Path.Combine(tempPath, "archive" + slash + "0000.txt"),
                    StringRepeat(250, "ddd\n"),
                    Encoding.UTF8);

                AssertFileContents(
                    Path.Combine(tempPath, "archive" + slash + "0001.txt"),
                    StringRepeat(250, "ccc\n"),
                    Encoding.UTF8);

                AssertFileContents(
                    Path.Combine(tempPath, "archive" + slash + "0002.txt"),
                    StringRepeat(250, "bbb\n"),
                    Encoding.UTF8);

                AssertFileContents(
                    Path.Combine(tempPath, "archive" + slash + "0003.txt"),
                    StringRepeat(250, "aaa\n"),
                    Encoding.UTF8);
            }
            finally
            {

                if (File.Exists(tempFile))
                {
                    File.Delete(tempFile);
                }

                if (Directory.Exists(tempPath))
                {
                    Directory.Delete(tempPath, true);
                }
            }
        }

        [Fact]
        public void MultiFileWrite()
        {
            var tempPath = Path.Combine(Path.GetTempPath(), Guid.NewGuid().ToString());
            try
            {
                var ft = new FileTarget
                {
                    FileName = Path.Combine(tempPath, "${level}.txt"),
                    LineEnding = LineEndingMode.LF,
                    Layout = "${message}"
                };

                SimpleConfigurator.ConfigureForTargetLogging(ft, LogLevel.Debug);

                for (var i = 0; i < 250; ++i)
                {
                    logger.Trace("@@@");
                    logger.Debug("aaa");
                    logger.Info("bbb");
                    logger.Warn("ccc");
                    logger.Error("ddd");
                    logger.Fatal("eee");
                }

                LogManager.Configuration = null;

                Assert.False(File.Exists(Path.Combine(tempPath, "Trace.txt")));

                AssertFileContents(Path.Combine(tempPath, "Debug.txt"),
                    StringRepeat(250, "aaa\n"), Encoding.UTF8);

                AssertFileContents(Path.Combine(tempPath, "Info.txt"),
                    StringRepeat(250, "bbb\n"), Encoding.UTF8);

                AssertFileContents(Path.Combine(tempPath, "Warn.txt"),
                    StringRepeat(250, "ccc\n"), Encoding.UTF8);

                AssertFileContents(Path.Combine(tempPath, "Error.txt"),
                    StringRepeat(250, "ddd\n"), Encoding.UTF8);

                AssertFileContents(Path.Combine(tempPath, "Fatal.txt"),
                    StringRepeat(250, "eee\n"), Encoding.UTF8);
            }
            finally
            {
                if (Directory.Exists(tempPath))
                    Directory.Delete(tempPath, true);
            }
        }

        [Fact]
        public void BufferedMultiFileWrite()
        {
            var tempPath = Path.Combine(Path.GetTempPath(), Guid.NewGuid().ToString());
            try
            {
                var ft = new FileTarget
                {
                    FileName = Path.Combine(tempPath, "${level}.txt"),
                    LineEnding = LineEndingMode.LF,
                    Layout = "${message}"
                };

                SimpleConfigurator.ConfigureForTargetLogging(new BufferingTargetWrapper(ft, 10), LogLevel.Debug);

                for (var i = 0; i < 250; ++i)
                {
                    logger.Trace("@@@");
                    logger.Debug("aaa");
                    logger.Info("bbb");
                    logger.Warn("ccc");
                    logger.Error("ddd");
                    logger.Fatal("eee");
                }

                LogManager.Configuration = null;

                Assert.False(File.Exists(Path.Combine(tempPath, "Trace.txt")));

                AssertFileContents(Path.Combine(tempPath, "Debug.txt"),
                    StringRepeat(250, "aaa\n"), Encoding.UTF8);

                AssertFileContents(Path.Combine(tempPath, "Info.txt"),
                    StringRepeat(250, "bbb\n"), Encoding.UTF8);

                AssertFileContents(Path.Combine(tempPath, "Warn.txt"),
                    StringRepeat(250, "ccc\n"), Encoding.UTF8);

                AssertFileContents(Path.Combine(tempPath, "Error.txt"),
                    StringRepeat(250, "ddd\n"), Encoding.UTF8);

                AssertFileContents(Path.Combine(tempPath, "Fatal.txt"),
                    StringRepeat(250, "eee\n"), Encoding.UTF8);
            }
            finally
            {
                if (Directory.Exists(tempPath))
                    Directory.Delete(tempPath, true);
            }
        }

        [Fact]
        public void AsyncMultiFileWrite()
        {
            var tempPath = Path.Combine(Path.GetTempPath(), Guid.NewGuid().ToString());
            try
            {
                var ft = new FileTarget
                {
                    FileName = Path.Combine(tempPath, "${level}.txt"),
                    LineEnding = LineEndingMode.LF,
                    Layout = "${message} ${threadid}"
                };

                // this also checks that thread-volatile layouts
                // such as ${threadid} are properly cached and not recalculated
                // in logging threads.

                var threadID = Thread.CurrentThread.ManagedThreadId.ToString();

                SimpleConfigurator.ConfigureForTargetLogging(new AsyncTargetWrapper(ft, 1000, AsyncTargetWrapperOverflowAction.Grow), LogLevel.Debug);
                LogManager.ThrowExceptions = true;

                for (var i = 0; i < 250; ++i)
                {
                    logger.Trace("@@@");
                    logger.Debug("aaa");
                    logger.Info("bbb");
                    logger.Warn("ccc");
                    logger.Error("ddd");
                    logger.Fatal("eee");
                }
                LogManager.Flush();
                LogManager.Configuration = null;

                Assert.False(File.Exists(Path.Combine(tempPath, "Trace.txt")));

                AssertFileContents(Path.Combine(tempPath, "Debug.txt"),
                    StringRepeat(250, "aaa " + threadID + "\n"), Encoding.UTF8);

                AssertFileContents(Path.Combine(tempPath, "Info.txt"),
                    StringRepeat(250, "bbb " + threadID + "\n"), Encoding.UTF8);

                AssertFileContents(Path.Combine(tempPath, "Warn.txt"),
                    StringRepeat(250, "ccc " + threadID + "\n"), Encoding.UTF8);

                AssertFileContents(Path.Combine(tempPath, "Error.txt"),
                    StringRepeat(250, "ddd " + threadID + "\n"), Encoding.UTF8);

                AssertFileContents(Path.Combine(tempPath, "Fatal.txt"),
                    StringRepeat(250, "eee " + threadID + "\n"), Encoding.UTF8);
            }
            finally
            {
                if (Directory.Exists(tempPath))
                    Directory.Delete(tempPath, true);

                // Clean up configuration change, breaks onetimeonlyexceptioninhandlertest
                LogManager.ThrowExceptions = true;
            }
        }

        [Fact]
        public void BatchErrorHandlingTest()
        {
            var fileTarget = new FileTarget { FileName = "${logger}", Layout = "${message}" };
            fileTarget.Initialize(null);

            // make sure that when file names get sorted, the asynchronous continuations are sorted with them as well
            var exceptions = new List<Exception>();
            var events = new[]
            {
                new LogEventInfo(LogLevel.Info, "file99.txt", "msg1").WithContinuation(exceptions.Add),
                new LogEventInfo(LogLevel.Info, "", "msg1").WithContinuation(exceptions.Add),
                new LogEventInfo(LogLevel.Info, "", "msg2").WithContinuation(exceptions.Add),
                new LogEventInfo(LogLevel.Info, "", "msg3").WithContinuation(exceptions.Add)
            };

            fileTarget.WriteAsyncLogEvents(events);

            Assert.Equal(4, exceptions.Count);
            Assert.Null(exceptions[0]);
            Assert.NotNull(exceptions[1]);
            Assert.NotNull(exceptions[2]);
            Assert.NotNull(exceptions[3]);
        }

        [Fact]
        public void DisposingFileTarget_WhenNotIntialized_ShouldNotThrow()
        {
            var exceptionThrown = false;
            var fileTarget = new FileTarget();

            try
            {
                fileTarget.Dispose();
            }
            catch
            {
                exceptionThrown = true;
            }

            Assert.False(exceptionThrown);
        }

        [Fact]
        public void FileTarget_ArchiveNumbering_DateAndSequence()
        {
            FileTarget_ArchiveNumbering_DateAndSequenceTests(enableCompression: false);
        }

#if NET4_5
        [Fact]
        public void FileTarget_ArchiveNumbering_DateAndSequence_WithCompression()
        {
            FileTarget_ArchiveNumbering_DateAndSequenceTests(enableCompression: true);
        }
#endif

        private void FileTarget_ArchiveNumbering_DateAndSequenceTests(bool enableCompression)
        {
            var tempPath = ArchiveFilenameHelper.GenerateTempPath();
            var tempFile = Path.Combine(tempPath, "file.txt");
            var archiveExtension = enableCompression ? "zip" : "txt";
            try
            {
                var ft = new FileTarget
                {
#if NET4_5
                    EnableArchiveFileCompression = enableCompression,
#endif
                    FileName = tempFile,
                    ArchiveFileName = Path.Combine(tempPath, "archive", "{#}." + archiveExtension),
                    ArchiveDateFormat = "yyyy-MM-dd",
                    ArchiveAboveSize = 1000,
                    LineEnding = LineEndingMode.LF,
                    Layout = "${message}",
                    MaxArchiveFiles = 3,
                    ArchiveNumbering = ArchiveNumberingMode.DateAndSequence,
                    ArchiveEvery = FileArchivePeriod.Day
                };

                SimpleConfigurator.ConfigureForTargetLogging(ft, LogLevel.Debug);

                // we emit 5 * 250 *(3 x aaa + \n) bytes
                // so that we should get a full file + 3 archives
                Generate1000BytesLog('a');
                Generate1000BytesLog('b');
                Generate1000BytesLog('c');
                Generate1000BytesLog('d');
                Generate1000BytesLog('e');

                string archiveFilename = DateTime.Now.ToString(ft.ArchiveDateFormat);

                LogManager.Configuration = null;


#if NET4_5
                var assertFileContents = enableCompression ? new Action<string, string, Encoding>(AssertZipFileContents) : AssertFileContents;
#else
                var assertFileContents = new Action<string, string, Encoding>(AssertFileContents);
#endif
                ArchiveFilenameHelper helper = new ArchiveFilenameHelper(Path.Combine(tempPath, "archive"), archiveFilename, archiveExtension);

                AssertFileContents(tempFile,
                    StringRepeat(250, "eee\n"),
                    Encoding.UTF8);

                assertFileContents(helper.GetFullPath(1), StringRepeat(250, "bbb\n"), Encoding.UTF8);
                assertFileContents(helper.GetFullPath(2), StringRepeat(250, "ccc\n"), Encoding.UTF8);
                assertFileContents(helper.GetFullPath(3), StringRepeat(250, "ddd\n"), Encoding.UTF8);

                Assert.False(helper.Exists(0), "First archive should have been deleted due to max archive count.");
                Assert.False(helper.Exists(4), "Fifth archive must not have been created yet.");
            }
            finally
            {
                if (File.Exists(tempFile))
                    File.Delete(tempFile);
                if (Directory.Exists(tempPath))
                    Directory.Delete(tempPath, true);
            }
        }

        [Theory]
        [InlineData("/")]
        [InlineData("\\")]
        public void FileTarget_WithArchiveFileNameEndingInNumberPlaceholder_ShouldArchiveFile(string slash)
        {
            var tempPath = Path.Combine(Path.GetTempPath(), Guid.NewGuid().ToString());
            var tempFile = Path.Combine(tempPath, "file.txt");
            try
            {
                var ft = new FileTarget
                {
                    FileName = tempFile,
                    ArchiveFileName = Path.Combine(tempPath, "archive" + slash + "test.log.{####}"),
                    ArchiveAboveSize = 1000
                };

                SimpleConfigurator.ConfigureForTargetLogging(ft, LogLevel.Debug);

                for (var i = 0; i < 100; ++i)
                {
                    logger.Debug("a");
                }

                LogManager.Configuration = null;
                Assert.True(File.Exists(tempFile));
                Assert.True(File.Exists(Path.Combine(tempPath, "archive" + slash + "test.log.0000")));
            }
            finally
            {
                if (File.Exists(tempFile))
                    File.Delete(tempFile);
                if (Directory.Exists(tempPath))
                    Directory.Delete(tempPath, true);
            }
        }

        [Fact]
        public void FileTarget_InvalidFileNameCorrection()
        {
            var tempFile = Path.GetTempFileName();
            var invalidTempFile = tempFile + Path.GetInvalidFileNameChars()[0];
            var expectedCorrectedTempFile = tempFile + "_";

            try
            {
                var ft = new FileTarget
                {
                    FileName = SimpleLayout.Escape(invalidTempFile),
                    LineEnding = LineEndingMode.LF,
                    Layout = "${level} ${message}",
                    OpenFileCacheTimeout = 0
                };

                SimpleConfigurator.ConfigureForTargetLogging(ft, LogLevel.Fatal);

                logger.Fatal("aaa");
                LogManager.Configuration = null;
                AssertFileContents(expectedCorrectedTempFile, "Fatal aaa\n", Encoding.UTF8);
            }
            finally
            {
                if (File.Exists(invalidTempFile))
                    File.Delete(invalidTempFile);
                if (File.Exists(expectedCorrectedTempFile))
                    File.Delete(expectedCorrectedTempFile);
            }
        }

        [Fact]
        public void FileTarget_LogAndArchiveFilesWithSameName_ShouldArchive()
        {
            var tempPath = Path.Combine(Path.GetTempPath(), Guid.NewGuid().ToString());
            var logFile = Path.Combine(tempPath, "Application.log");
            var tempDirectory = new DirectoryInfo(tempPath);
            try
            {

                var archiveFile = Path.Combine(tempPath, "Application{#}.log");
                var archiveFileMask = "Application*.log";

                var ft = new FileTarget
                {
                    FileName = logFile,
                    ArchiveFileName = archiveFile,
                    ArchiveAboveSize = 1, //Force immediate archival
                    ArchiveNumbering = ArchiveNumberingMode.DateAndSequence,
                    MaxArchiveFiles = 5
                };

                SimpleConfigurator.ConfigureForTargetLogging(ft, LogLevel.Debug);

                //Creates 5 archive files.
                for (int i = 0; i <= 5; i++)
                {
                    logger.Debug("a");
                }

                Assert.True(File.Exists(logFile));

                //Five archive files, plus the log file itself.
                Assert.True(tempDirectory.GetFiles(archiveFileMask).Count() == 5 + 1);
            }
            finally
            {
                if (tempDirectory.Exists)
                {
                    tempDirectory.Delete(true);
                }
            }

        }

        [Fact]
        public void FileTarget_Handle_Other_Files_That_Match_Archive_Format()
        {
            var tempPath = Path.Combine(Path.GetTempPath(), Guid.NewGuid().ToString());
            var logFile = Path.Combine(tempPath, "Application.log");
            var tempDirectory = new DirectoryInfo(tempPath);

            try
            {
                string archiveFileLayout = Path.Combine(Path.GetDirectoryName(logFile), Path.GetFileNameWithoutExtension(logFile) + "{#}" + Path.GetExtension(logFile));

                var ft = new FileTarget
                {
                    FileName = logFile,
                    Layout = "${message}",
                    EnableFileDelete = false,
                    Encoding = Encoding.UTF8,
                    ArchiveFileName = archiveFileLayout,
                    ArchiveEvery = FileArchivePeriod.Day,
                    ArchiveNumbering = ArchiveNumberingMode.Date,
                    ArchiveDateFormat = "___________yyyyMMddHHmm",
                    MaxArchiveFiles = 10   // Get past the optimization to avoid deleting old files.
                };


                SimpleConfigurator.ConfigureForTargetLogging(ft, LogLevel.Debug);

                // Create a file that will match the archive mask pattern but it's not the data format (needs to be shorter that the date format to break).
                string existingFile = archiveFileLayout.Replace("{#}", "notadate");
                Directory.CreateDirectory(Path.GetDirectoryName(logFile));
                File.Create(existingFile).Close();

                logger.Debug("test");

                AssertFileContents(logFile, "test" + ft.NewLineChars, Encoding.UTF8);
                Assert.True(File.Exists(existingFile));

            }
            finally
            {
                if (tempDirectory.Exists)
                {
                    tempDirectory.Delete(true);
                }
            }

        }

        [Fact]
        public void SingleArchiveFileRollsCorrectly()
        {
            var tempPath = Path.Combine(Path.GetTempPath(), Guid.NewGuid().ToString());
            var tempFile = Path.Combine(tempPath, "file.txt");
            try
            {
                var ft = new FileTarget
                {
                    FileName = tempFile,
                    ArchiveFileName = Path.Combine(tempPath, "archive", "file.txt2"),
                    ArchiveAboveSize = 1000,
                    LineEnding = LineEndingMode.LF,
                    Layout = "${message}",
                    MaxArchiveFiles = 1,
                };

                SimpleConfigurator.ConfigureForTargetLogging(ft, LogLevel.Debug);

                // we emit 2 * 250 *(aaa + \n) bytes
                // so that we should get a full file + 1 archives
                for (var i = 0; i < 250; ++i)
                {
                    logger.Debug("aaa");
                }
                for (var i = 0; i < 250; ++i)
                {
                    logger.Debug("bbb");
                }

                AssertFileContents(tempFile,
                    StringRepeat(250, "bbb\n"),
                    Encoding.UTF8);
                AssertFileContents(
                    Path.Combine(tempPath, "archive", "file.txt2"),
                    StringRepeat(250, "aaa\n"),
                    Encoding.UTF8);

                for (var i = 0; i < 250; ++i)
                {
                    logger.Debug("ccc");
                }

                LogManager.Configuration = null;

                AssertFileContents(tempFile,
                    StringRepeat(250, "ccc\n"),
                    Encoding.UTF8);
                AssertFileContents(
                    Path.Combine(tempPath, "archive", "file.txt2"),
                    StringRepeat(250, "bbb\n"),
                    Encoding.UTF8);
            }
            finally
            {
                if (File.Exists(tempFile))
                    File.Delete(tempFile);
                if (Directory.Exists(tempPath))
                    Directory.Delete(tempPath, true);
            }
        }

        [Fact]
        public void ArchiveFileRollsCorrectly()
        {
            var tempPath = Path.Combine(Path.GetTempPath(), Guid.NewGuid().ToString());
            var tempFile = Path.Combine(tempPath, "file.txt");
            try
            {
                var ft = new FileTarget
                {
                    FileName = tempFile,
                    ArchiveFileName = Path.Combine(tempPath, "archive", "file.txt2"),
                    ArchiveAboveSize = 1000,
                    LineEnding = LineEndingMode.LF,
                    Layout = "${message}",
                    MaxArchiveFiles = 2,
                };

                SimpleConfigurator.ConfigureForTargetLogging(ft, LogLevel.Debug);

                // we emit 3 * 250 *(aaa + \n) bytes
                // so that we should get a full file + 2 archives
                for (var i = 0; i < 250; ++i)
                {
                    logger.Debug("aaa");
                }
                for (var i = 0; i < 250; ++i)
                {
                    logger.Debug("bbb");
                }
                for (var i = 0; i < 250; ++i)
                {
                    logger.Debug("ccc");
                }

                AssertFileContents(tempFile,
                    StringRepeat(250, "ccc\n"),
                    Encoding.UTF8);
                AssertFileContents(
                    Path.Combine(tempPath, "archive", "file.1.txt2"),
                    StringRepeat(250, "bbb\n"),
                    Encoding.UTF8);
                AssertFileContents(
                    Path.Combine(tempPath, "archive", "file.txt2"),
                    StringRepeat(250, "aaa\n"),
                    Encoding.UTF8);

                for (var i = 0; i < 250; ++i)
                {
                    logger.Debug("ddd");
                }

                LogManager.Configuration = null;

                AssertFileContents(tempFile,
                    StringRepeat(250, "ddd\n"),
                    Encoding.UTF8);
                AssertFileContents(
                    Path.Combine(tempPath, "archive", "file.2.txt2"),
                    StringRepeat(250, "ccc\n"),
                    Encoding.UTF8);
                AssertFileContents(
                    Path.Combine(tempPath, "archive", "file.1.txt2"),
                    StringRepeat(250, "bbb\n"),
                    Encoding.UTF8);
                Assert.False(File.Exists(Path.Combine(tempPath, "archive", "file.txt2")));
            }
            finally
            {
                if (File.Exists(tempFile))
                    File.Delete(tempFile);
                if (Directory.Exists(tempPath))
                    Directory.Delete(tempPath, true);
            }
        }

        [Fact]
        public void ArchiveFileRollsCorrectly_ExistingArchives()
        {
            var tempPath = Path.Combine(Path.GetTempPath(), Guid.NewGuid().ToString());
            var tempFile = Path.Combine(tempPath, "file.txt");
            try
            {
                Directory.CreateDirectory(Path.Combine(tempPath, "archive"));
                File.Create(Path.Combine(tempPath, "archive", "file.10.txt2")).Dispose();
                File.Create(Path.Combine(tempPath, "archive", "file.9.txt2")).Dispose();

                var ft = new FileTarget
                {
                    FileName = tempFile,
                    ArchiveFileName = Path.Combine(tempPath, "archive", "file.txt2"),
                    ArchiveAboveSize = 1000,
                    LineEnding = LineEndingMode.LF,
                    Layout = "${message}",
                    MaxArchiveFiles = 2,
                };

                SimpleConfigurator.ConfigureForTargetLogging(ft, LogLevel.Debug);

                // we emit 2 * 250 *(aaa + \n) bytes
                // so that we should get a full file + 1 archive
                for (var i = 0; i < 250; ++i)
                {
                    logger.Debug("aaa");
                }
                for (var i = 0; i < 250; ++i)
                {
                    logger.Debug("bbb");
                }

                AssertFileContents(tempFile,
                    StringRepeat(250, "bbb\n"),
                    Encoding.UTF8);
                AssertFileContents(
                    Path.Combine(tempPath, "archive", "file.11.txt2"),
                    StringRepeat(250, "aaa\n"),
                    Encoding.UTF8);
                Assert.True(File.Exists(Path.Combine(tempPath, "archive", "file.10.txt2")));
                Assert.False(File.Exists(Path.Combine(tempPath, "archive", "file.9.txt2")));
            }
            finally
            {
                if (File.Exists(tempFile))
                    File.Delete(tempFile);
                if (Directory.Exists(tempPath))
                    Directory.Delete(tempPath, true);
            }
        }

        /// <summary>
        /// Remove archived files in correct order
        /// </summary>
        [Fact]
        public void FileTarget_ArchiveNumbering_remove_correct_order()
        {
            var tempPath = ArchiveFilenameHelper.GenerateTempPath();
            var tempFile = Path.Combine(tempPath, "file.txt");
            var archiveExtension = "txt";
            try
            {
                var maxArchiveFiles = 10;
                var ft = new FileTarget
                {
                    FileName = tempFile,
                    ArchiveFileName = Path.Combine(tempPath, "archive", "{#}." + archiveExtension),
                    ArchiveDateFormat = "yyyy-MM-dd",
                    ArchiveAboveSize = 1000,
                    LineEnding = LineEndingMode.LF,
                    Layout = "${message}",
                    MaxArchiveFiles = maxArchiveFiles,
                    ArchiveNumbering = ArchiveNumberingMode.DateAndSequence,
                };

                SimpleConfigurator.ConfigureForTargetLogging(ft, LogLevel.Debug);


                ArchiveFilenameHelper helper = new ArchiveFilenameHelper(Path.Combine(tempPath, "archive"), DateTime.Now.ToString(ft.ArchiveDateFormat), archiveExtension);

                Generate1000BytesLog('a');

                for (int i = 0; i < maxArchiveFiles; i++)
                {
                    Generate1000BytesLog('a');
                    Assert.True(helper.Exists(i), string.Format("file {0} is missing", i));
                }

                for (int i = maxArchiveFiles; i < 100; i++)
                {
                    Generate1000BytesLog('b');
                    var numberToBeRemoved = i - maxArchiveFiles; // number 11, we need to remove 1 etc
                    Assert.True(!helper.Exists(numberToBeRemoved), string.Format("archive file {0} has not been removed! We are created file {1}", numberToBeRemoved, i));
                }

            }
            finally
            {
                if (File.Exists(tempFile))
                    File.Delete(tempFile);
                if (Directory.Exists(tempPath))
                    Directory.Delete(tempPath, true);
            }
        }

        private void Generate1000BytesLog(char c)
        {
            for (var i = 0; i < 250; ++i)
            {
                //3 chars with newlines = 4 bytes
                logger.Debug(new string(c, 3));
            }
        }

        /// <summary>
        /// Archive file helepr
        /// </summary>
        /// <remarks>TODO rewrite older test</remarks>
        private class ArchiveFilenameHelper
        {
            public string FolderName { get; private set; }

            public string FileName { get; private set; }
            /// <summary>
            /// Ext without dot
            /// </summary>
            public string Ext { get; set; }

            /// <summary>
            /// Initializes a new instance of the <see cref="T:System.Object"/> class.
            /// </summary>
            public ArchiveFilenameHelper(string folderName, string fileName, string ext)
            {
                Ext = ext;
                FileName = fileName;
                FolderName = folderName;
            }

            public bool Exists(int number)
            {
                return File.Exists(GetFullPath(number));
            }

            public string GetFullPath(int number)
            {
                return Path.Combine(String.Format("{0}/{1}.{2}.{3}", FolderName, FileName, number, Ext));
            }

            public static string GenerateTempPath()
            {
                return Path.Combine(Path.GetTempPath(), Guid.NewGuid().ToString());
            }
        }

        [Theory]
        [InlineData("##", 0, "00")]
        [InlineData("###", 1, "001")]
        [InlineData("#", 20, "20")]
        public void FileTarget_WithDateAndSequenceArchiveNumbering_ShouldPadSequenceNumberInArchiveFileName(
            string placeHolderSharps, int sequenceNumber, string expectedSequenceInArchiveFileName)
        {
            string archivePath = Path.Combine(Path.GetTempPath(), Guid.NewGuid().ToString());
            const string archiveDateFormat = "yyyy-MM-dd";
            string archiveFileName = Path.Combine(archivePath, String.Format("{{{0}}}.log", placeHolderSharps));
            string expectedArchiveFullName = String.Format("{0}/{1}.{2}.log",
                archivePath,
                DateTime.Now.ToString(archiveDateFormat),
                expectedSequenceInArchiveFileName);

            GenerateArchives(count: sequenceNumber + 1, archiveDateFormat: archiveDateFormat,
                archiveFileName: archiveFileName, archiveNumbering: ArchiveNumberingMode.DateAndSequence);
            bool resultArchiveWithExpectedNameExists = File.Exists(expectedArchiveFullName);

            Assert.True(resultArchiveWithExpectedNameExists);
        }

        [Theory]
        [InlineData("yyyy-MM-dd HHmm")]
        [InlineData("y")]
        [InlineData("D")]
        public void FileTarget_WithDateAndSequenceArchiveNumbering_ShouldRespectArchiveDateFormat(
            string archiveDateFormat)
        {
            string archivePath = Path.Combine(Path.GetTempPath(), Guid.NewGuid().ToString());
            string archiveFileName = Path.Combine(archivePath, "{#}.log");
            string expectedDateInArchiveFileName = DateTime.Now.ToString(archiveDateFormat);
            string expectedArchiveFullName = String.Format("{0}/{1}.1.log",
                archivePath,
                expectedDateInArchiveFileName);

            // We generate 2 archives so that the algorithm that seeks old archives is also tested.
            GenerateArchives(count: 2, archiveDateFormat: archiveDateFormat, archiveFileName: archiveFileName,
                archiveNumbering: ArchiveNumberingMode.DateAndSequence);
            bool resultArchiveWithExpectedNameExists = File.Exists(expectedArchiveFullName);

            Assert.True(resultArchiveWithExpectedNameExists);
        }

        [Fact]
        public void Dont_throw_Exception_when_archiving_is_enabled()
        {
            LogManager.Configuration = this.CreateConfigurationFromString(@"<?xml version='1.0' encoding='utf-8' ?>
<nlog xmlns='http://www.nlog-project.org/schemas/NLog.xsd'
      xmlns:xsi='http://www.w3.org/2001/XMLSchema-instance'
 
      internalLogLevel='Debug'
      throwExceptions='true' >

  <targets>
    <target name='logfile' xsi:type='File' fileName='${basedir}/log.txt' archiveFileName='${basedir}/log.${date}' archiveEvery='Day' archiveNumbering='Date' />
  </targets>

  <rules>
    <logger name='*' writeTo='logfile' />
  </rules>
</nlog>
");

            NLog.LogManager.GetLogger("Test").Info("very important message");
        }


        [Fact]
        public void Dont_throw_Exception_when_archiving_is_enabled_with_async()
        {
            LogManager.Configuration = this.CreateConfigurationFromString(@"<?xml version='1.0' encoding='utf-8' ?>
<nlog xmlns='http://www.nlog-project.org/schemas/NLog.xsd'
      xmlns:xsi='http://www.w3.org/2001/XMLSchema-instance'
 
      internalLogLevel='Debug'
      throwExceptions='true' >

  <targets async=""true"" >
    <target  name='logfile' xsi:type='File' fileName='${basedir}/log.txt' archiveFileName='${basedir}/log.${date}' archiveEvery='Day' archiveNumbering='Date' />
  </targets>

  <rules>
    <logger name='*' writeTo='logfile' />
  </rules>
</nlog>
");

            NLog.LogManager.GetLogger("Test").Info("very important message");
        }

        [Theory]
        [InlineData(true)]
        [InlineData(false)]
        public void MaxArchiveFilesWithDate(bool changeCreationAndWriteTime)
        {
            string logdir = Path.Combine(Path.GetTempPath(), Guid.NewGuid().ToString());
            string archivePath = Path.Combine(logdir, "archive");
            TestMaxArchiveFilesWithDate(archivePath, logdir, 2, 2, "yyyyMMdd-HHmm", changeCreationAndWriteTime);
        }

        [Theory]
        [InlineData(true)]
        [InlineData(false)]
        public void MaxArchiveFilesWithDate_only_date(bool changeCreationAndWriteTime)
        {
            string logdir = Path.Combine(Path.GetTempPath(), Guid.NewGuid().ToString());
            string archivePath = Path.Combine(logdir, "archive");
            TestMaxArchiveFilesWithDate(archivePath, logdir, 2, 2, "yyyyMMdd", changeCreationAndWriteTime);
        }


        [Theory]
        [InlineData(true)]
        [InlineData(false)]
        public void MaxArchiveFilesWithDate_only_date2(bool changeCreationAndWriteTime)
        {
            string logdir = Path.Combine(Path.GetTempPath(), Guid.NewGuid().ToString());
            string archivePath = Path.Combine(logdir, "archive");
            TestMaxArchiveFilesWithDate(archivePath, logdir, 2, 2, "yyyy-MM-dd", changeCreationAndWriteTime);
        }

        [Theory]
        [InlineData(true)]
        [InlineData(false)]
        public void MaxArchiveFilesWithDate_in_sameDir(bool changeCreationAndWriteTime)
        {
            string logdir = Path.Combine(Path.GetTempPath(), Guid.NewGuid().ToString());
            string archivePath = Path.Combine(logdir, "archive");
            TestMaxArchiveFilesWithDate(archivePath, logdir, 2, 2, "yyyyMMdd-HHmm", changeCreationAndWriteTime);
        }


        /// <summary>
        /// 
        /// </summary>
        /// <param name="archivePath">path to dir of archived files</param>
        /// <param name="logdir">path to dir of logged files</param>
        /// <param name="maxArchiveFilesConfig">max count of archived files</param>
        /// <param name="expectedArchiveFiles">expected count of archived files</param>
        /// <param name="dateFormat">date format</param>
        /// <param name="changeCreationAndWriteTime">change file creation/last write date</param>
        private void TestMaxArchiveFilesWithDate(string archivePath, string logdir,
            int maxArchiveFilesConfig, int expectedArchiveFiles, string dateFormat, bool changeCreationAndWriteTime)
        {
            var archiveDir = new DirectoryInfo(archivePath);
            try
            {
                archiveDir.Create();
                //set-up, create files.

                //same dateformat as in config
                string fileExt = ".log";
                DateTime now = DateTime.Now;
                int i = 0;
                foreach (string filePath in ArchiveFileNamesGenerator(archivePath, dateFormat, fileExt).Take(30))
                {
                    File.WriteAllLines(filePath, new[] { "test archive ", "=====", filePath });
                    var time = now.AddDays(i);
                    if (changeCreationAndWriteTime)
                    {
                        File.SetCreationTime(filePath, time);
                        File.SetLastWriteTime(filePath, time);
                    }
                    i--;
                }

                //create config with archiving
                var configuration = CreateConfigurationFromString(@"
                <nlog throwExceptions='true' >
                    <targets>
                       <target name='fileAll' type='File' 
                            fileName='" + logdir + @"/${date:format=yyyyMMdd-HHmm}" + fileExt + @"'
                            layout='${message}' 
                            archiveEvery='minute' 
                            maxArchiveFiles='" + maxArchiveFilesConfig + @"' 
                            archiveFileName='" + archivePath + @"/{#}.log' 
                            archiveDateFormat='" + dateFormat + @"' 
                            archiveNumbering='Date'/>
     
                    </targets>
                    <rules>
                      <logger name='*' writeTo='fileAll'>
                       
                      </logger>
                    </rules>
                </nlog>");

                LogManager.Configuration = configuration;
                var logger = LogManager.GetCurrentClassLogger();
                logger.Info("test");

                var currentFilesCount = archiveDir.GetFiles().Length;
                Assert.Equal(expectedArchiveFiles, currentFilesCount);
            }
            finally
            {
                //cleanup
                archiveDir.Delete(true);
            }
        }

        /// <summary>
        /// Generate unlimited archivefiles names. Don't use toList on this ;)
        /// </summary>
        /// <param name="path"></param>
        /// <param name="dateFormat"></param>
        /// <param name="fileExt">fileext with .</param>
        /// <returns></returns>
        private static IEnumerable<string> ArchiveFileNamesGenerator(string path, string dateFormat, string fileExt)
        {
            //yyyyMMdd-HHmm
            int dateOffset = 1;
            var now = DateTime.Now;
            while (true)
            {
                dateOffset--;
                yield return Path.Combine(path, now.AddDays(dateOffset).ToString(dateFormat) + fileExt);

            }

        }

        [Fact]
        public void RelativeFileNaming_ShouldSuccess()
        {
            var relativeFileName = @"Logs\myapp.log";
            var fullFilePath = Path.GetFullPath(relativeFileName);
            try
            {
                var ft = new FileTarget
                {
                    FileName = fullFilePath,
                    LineEnding = LineEndingMode.LF,
                    Layout = "${level} ${message}",
                    OpenFileCacheTimeout = 0
                };

                SimpleConfigurator.ConfigureForTargetLogging(ft, LogLevel.Debug);

                logger.Debug("aaa");
                logger.Info("bbb");
                logger.Warn("ccc");
                LogManager.Configuration = null;
                AssertFileContents(fullFilePath, "Debug aaa\nInfo bbb\nWarn ccc\n", Encoding.UTF8);
            }
            finally
            {
                if (File.Exists(fullFilePath))
                    File.Delete(fullFilePath);
            }
        }

        [Fact]
        public void RelativeFileNaming_DirectoryNavigation_ShouldSuccess()
        {
            var relativeFileName = @"..\..\Logs\myapp.log";
            var fullFilePath = Path.GetFullPath(relativeFileName);
            try
            {
                var ft = new FileTarget
                {
                    FileName = fullFilePath,
                    LineEnding = LineEndingMode.LF,
                    Layout = "${level} ${message}",
                    OpenFileCacheTimeout = 0
                };

                SimpleConfigurator.ConfigureForTargetLogging(ft, LogLevel.Debug);

                logger.Debug("aaa");
                logger.Info("bbb");
                logger.Warn("ccc");
                LogManager.Configuration = null;
                AssertFileContents(fullFilePath, "Debug aaa\nInfo bbb\nWarn ccc\n", Encoding.UTF8);
            }
            finally
            {
                if (File.Exists(fullFilePath))
                    File.Delete(fullFilePath);
            }
        }

        [Fact]
        public void RelativeSequentialArchiveTest_MaxArchiveFiles_0()
        {
            var tempPath = Guid.NewGuid().ToString();
            var tempFile = Path.Combine(tempPath, "file.txt");
            try
            {
                string archiveFolder = Path.Combine(tempPath, "archive");
                var ft = new FileTarget
                {
                    FileName = tempFile,
                    ArchiveFileName = Path.Combine(archiveFolder, "{####}.txt"),
                    ArchiveAboveSize = 1000,
                    LineEnding = LineEndingMode.LF,
                    ArchiveNumbering = ArchiveNumberingMode.Sequence,
                    Layout = "${message}",
                    MaxArchiveFiles = 0
                };

                SimpleConfigurator.ConfigureForTargetLogging(ft, LogLevel.Debug);
                tempFile = Path.GetFullPath(tempFile);
                // we emit 5 * 250 *(3 x aaa + \n) bytes
                // so that we should get a full file + 4 archives
                Generate1000BytesLog('a');
                Generate1000BytesLog('b');
                Generate1000BytesLog('c');
                Generate1000BytesLog('d');
                Generate1000BytesLog('e');

                LogManager.Configuration = null;

                AssertFileContents(tempFile,
                    StringRepeat(250, "eee\n"),
                    Encoding.UTF8);

                AssertFileContents(
                   Path.Combine(archiveFolder, "0000.txt"),
                   StringRepeat(250, "aaa\n"),
                   Encoding.UTF8);

                AssertFileContents(
                    Path.Combine(archiveFolder, "0001.txt"),
                    StringRepeat(250, "bbb\n"),
                    Encoding.UTF8);

                AssertFileContents(
                    Path.Combine(archiveFolder, "0002.txt"),
                    StringRepeat(250, "ccc\n"),
                    Encoding.UTF8);

                AssertFileContents(
                    Path.Combine(archiveFolder, "0003.txt"),
                    StringRepeat(250, "ddd\n"),
                    Encoding.UTF8);

                Assert.True(!File.Exists(Path.Combine(archiveFolder, "0004.txt")));
            }
            finally
            {
                if (File.Exists(tempFile))
                    File.Delete(tempFile);
                if (Directory.Exists(tempPath))
                    Directory.Delete(tempPath, true);
            }
        }
    }
}

#endif<|MERGE_RESOLUTION|>--- conflicted
+++ resolved
@@ -1270,11 +1270,6 @@
             }
             finally
             {
-<<<<<<< HEAD
-                if (File.Exists(tempFile))
-                    File.Delete(tempFile);
-=======
-                LogManager.Configuration = null;
                 if (File.Exists(logFile))
                     File.Delete(logFile);
                 if (Directory.Exists(tempPath))
@@ -1324,7 +1319,6 @@
                 LogManager.Configuration = null;
                 if (File.Exists(logFile))
                     File.Delete(logFile);
->>>>>>> e219be12
                 if (Directory.Exists(tempPath))
                     Directory.Delete(tempPath, true);
             }
