--- conflicted
+++ resolved
@@ -79,29 +79,16 @@
             var logFile = Path.GetTempFileName();
             try
             {
-<<<<<<< HEAD
-                var ft = new FileTarget
+                var fileTarget = WrapFileTarget(new FileTarget
                                     {
-                                        FileName = SimpleLayout.Escape(tempFile),
+                    FileName = SimpleLayout.Escape(logFile),
                                         LineEnding = LineEndingMode.LF,
                                         Layout = "${level} ${message}",
                                         OpenFileCacheTimeout = 0,
                                         ConcurrentWrites = concurrentWrites,
                                         KeepFileOpen = keepFileOpen,
                                         NetworkWrites = networkWrites
-                                    };
-=======
-                var fileTarget = WrapFileTarget(new FileTarget
-                {
-                    FileName = SimpleLayout.Escape(logFile),
-                    LineEnding = LineEndingMode.LF,
-                    Layout = "${level} ${message}",
-                    OpenFileCacheTimeout = 0,
-                    ConcurrentWrites = concurrentWrites,
-                    KeepFileOpen = keepFileOpen,
-                    NetworkWrites = networkWrites
-                });
->>>>>>> b8d1f326
+                });
 
                 SimpleConfigurator.ConfigureForTargetLogging(fileTarget, LogLevel.Debug);
 
@@ -139,27 +126,15 @@
                         }
                     };
 
-<<<<<<< HEAD
-                    var ft = new FileTarget
+                    var fileTarget = WrapFileTarget(new FileTarget
                         {
-                            FileName = SimpleLayout.Escape(tempFile),
+                        FileName = SimpleLayout.Escape(logFile),
                             LineEnding = LineEndingMode.LF,
                             Layout = layout,
                             OpenFileCacheTimeout = 0,
                             ReplaceFileContentsOnEachWrite = false
-                        };
-                    SimpleConfigurator.ConfigureForTargetLogging(ft, LogLevel.Debug);
-=======
-                    var fileTarget = WrapFileTarget(new FileTarget
-                    {
-                        FileName = SimpleLayout.Escape(logFile),
-                        LineEnding = LineEndingMode.LF,
-                        Layout = layout,
-                        OpenFileCacheTimeout = 0,
-                        ReplaceFileContentsOnEachWrite = false
                     });
                     SimpleConfigurator.ConfigureForTargetLogging(fileTarget, LogLevel.Debug);
->>>>>>> b8d1f326
 
                     logger.Debug("aaa");
                     LogManager.Configuration = null;
@@ -179,23 +154,13 @@
             var logFile = Path.GetTempFileName();
             try
             {
-<<<<<<< HEAD
-                var ft = new FileTarget
+                var fileTarget = WrapFileTarget(new FileTarget
                                     {
                                         DeleteOldFileOnStartup = false,
-                                        FileName = SimpleLayout.Escape(tempFile),
+                    FileName = SimpleLayout.Escape(logFile),
                                         LineEnding = LineEndingMode.LF,
                                         Layout = "${level} ${message}"
-                                    };
-=======
-                var fileTarget = WrapFileTarget(new FileTarget
-                {
-                    DeleteOldFileOnStartup = false,
-                    FileName = SimpleLayout.Escape(logFile),
-                    LineEnding = LineEndingMode.LF,
-                    Layout = "${level} ${message}"
-                });
->>>>>>> b8d1f326
+                });
 
                 SimpleConfigurator.ConfigureForTargetLogging(fileTarget, LogLevel.Debug);
 
@@ -210,23 +175,13 @@
                 // configure again, without
                 // DeleteOldFileOnStartup
 
-<<<<<<< HEAD
-                ft = new FileTarget
+                fileTarget = WrapFileTarget(new FileTarget
                          {
                              DeleteOldFileOnStartup = false,
-                             FileName = SimpleLayout.Escape(tempFile),
+                    FileName = SimpleLayout.Escape(logFile),
                              LineEnding = LineEndingMode.LF,
                              Layout = "${level} ${message}"
-                         };
-=======
-                fileTarget = WrapFileTarget(new FileTarget
-                {
-                    DeleteOldFileOnStartup = false,
-                    FileName = SimpleLayout.Escape(logFile),
-                    LineEnding = LineEndingMode.LF,
-                    Layout = "${level} ${message}"
-                });
->>>>>>> b8d1f326
+                });
 
                 SimpleConfigurator.ConfigureForTargetLogging(fileTarget, LogLevel.Debug);
 
@@ -240,23 +195,13 @@
                 // configure again, this time with
                 // DeleteOldFileOnStartup
 
-<<<<<<< HEAD
-                ft = new FileTarget
+                fileTarget = WrapFileTarget(new FileTarget
                          {
-                             FileName = SimpleLayout.Escape(tempFile),
+                    FileName = SimpleLayout.Escape(logFile),
                              LineEnding = LineEndingMode.LF,
                              Layout = "${level} ${message}",
                              DeleteOldFileOnStartup = true
-                         };
-=======
-                fileTarget = WrapFileTarget(new FileTarget
-                {
-                    FileName = SimpleLayout.Escape(logFile),
-                    LineEnding = LineEndingMode.LF,
-                    Layout = "${level} ${message}",
-                    DeleteOldFileOnStartup = true
-                });
->>>>>>> b8d1f326
+                });
 
                 SimpleConfigurator.ConfigureForTargetLogging(fileTarget, LogLevel.Debug);
                 logger.Debug("aaa");
@@ -393,7 +338,7 @@
         }
 
         [Theory]
-        [PropertyData("ReplaceFileContentsOnEachWriteTest_TestParameters")]
+        [MemberData("ReplaceFileContentsOnEachWriteTest_TestParameters")]
         public void ReplaceFileContentsOnEachWriteTest(bool useHeader, bool useFooter)
         {
             const string header = "Headerline", footer = "Footerline";
@@ -442,21 +387,12 @@
             var logFile = Path.Combine(tempPath, "file.txt");
             try
             {
-<<<<<<< HEAD
-                var ft = new FileTarget
+                var fileTarget = WrapFileTarget(new FileTarget
                                     {
-                                        FileName = tempFile,
+                    FileName = logFile,
                                         LineEnding = LineEndingMode.LF,
                                         Layout = "${level} ${message}"
-                                    };
-=======
-                var fileTarget = WrapFileTarget(new FileTarget
-                {
-                    FileName = logFile,
-                    LineEnding = LineEndingMode.LF,
-                    Layout = "${level} ${message}"
-                });
->>>>>>> b8d1f326
+                });
 
                 SimpleConfigurator.ConfigureForTargetLogging(fileTarget, LogLevel.Debug);
 
@@ -484,29 +420,16 @@
             try
             {
                 string archiveFolder = Path.Combine(tempPath, "archive");
-<<<<<<< HEAD
-                var ft = new FileTarget
+                var fileTarget = WrapFileTarget(new FileTarget
                                     {
-                                        FileName = tempFile,
+                    FileName = logFile,
                                         ArchiveFileName = Path.Combine(archiveFolder, "{####}.txt"),
                                         ArchiveAboveSize = 1000,
                                         LineEnding = LineEndingMode.LF,
                                         Layout = "${message}",
                                         MaxArchiveFiles = 3,
                                         ArchiveNumbering = ArchiveNumberingMode.Sequence
-                                    };
-=======
-                var fileTarget = WrapFileTarget(new FileTarget
-                {
-                    FileName = logFile,
-                    ArchiveFileName = Path.Combine(archiveFolder, "{####}.txt"),
-                    ArchiveAboveSize = 1000,
-                    LineEnding = LineEndingMode.LF,
-                    Layout = "${message}",
-                    MaxArchiveFiles = 3,
-                    ArchiveNumbering = ArchiveNumberingMode.Sequence
-                });
->>>>>>> b8d1f326
+                });
 
                 SimpleConfigurator.ConfigureForTargetLogging(fileTarget, LogLevel.Debug);
 
@@ -992,15 +915,9 @@
                     ConcurrentWrites = concurrentWrites,
                     KeepFileOpen = keepFileOpen,
                     NetworkWrites = networkWrites
-<<<<<<< HEAD
-                };
+                });
                 
-                SimpleConfigurator.ConfigureForTargetLogging(ft, LogLevel.Debug);
-=======
-                });
-
-                SimpleConfigurator.ConfigureForTargetLogging(fileTarget, LogLevel.Debug);
->>>>>>> b8d1f326
+                SimpleConfigurator.ConfigureForTargetLogging(fileTarget, LogLevel.Debug);
 
                 logger.Debug("123456789");
                 File.SetCreationTime(logFile, File.GetCreationTime(logFile).AddDays(-1));
@@ -1057,13 +974,8 @@
                     timeSource.AddToSystemTime(TimeSpan.FromMinutes(1));
                 }
                 TimeSource.Current = timeSource;
-<<<<<<< HEAD
                 
-                var ft = new FileTarget
-=======
-
                 var innerFileTarget = new FileTarget
->>>>>>> b8d1f326
                 {
                     FileName = logFile,
                     ArchiveFileName = Path.Combine(tempPath, "archive/{#}.txt"),
@@ -1073,15 +985,10 @@
                     ArchiveDateFormat = "yyyyMMddHHmm",
                     Layout = "${date:format=O}|${message}",
                 };
-<<<<<<< HEAD
-                SimpleConfigurator.ConfigureForTargetLogging(ft, LogLevel.Debug);
-                
-=======
                 string archiveDateFormat = innerFileTarget.ArchiveDateFormat;
                 var fileTarget = WrapFileTarget(innerFileTarget);
                 SimpleConfigurator.ConfigureForTargetLogging(fileTarget, LogLevel.Debug);
-
->>>>>>> b8d1f326
+                
                 logger.Debug("1234567890");
                 timeSource.AddToLocalTime(TimeSpan.FromMinutes(1));
                 logger.Debug("1234567890");
@@ -1600,21 +1507,12 @@
             var tempPath = Path.Combine(Path.GetTempPath(), Guid.NewGuid().ToString());
             try
             {
-<<<<<<< HEAD
-                var ft = new FileTarget
+                var fileTarget = WrapFileTarget(new FileTarget
                                     {
                                         FileName = Path.Combine(tempPath, "${level}.txt"),
                                         LineEnding = LineEndingMode.LF,
                                         Layout = "${message}"
-                                    };
-=======
-                var fileTarget = WrapFileTarget(new FileTarget
-                {
-                    FileName = Path.Combine(tempPath, "${level}.txt"),
-                    LineEnding = LineEndingMode.LF,
-                    Layout = "${message}"
-                });
->>>>>>> b8d1f326
+                });
 
                 SimpleConfigurator.ConfigureForTargetLogging(fileTarget, LogLevel.Debug);
 
@@ -1660,21 +1558,12 @@
             var tempPath = Path.Combine(Path.GetTempPath(), Guid.NewGuid().ToString());
             try
             {
-<<<<<<< HEAD
-                var ft = new FileTarget
+                var fileTarget = WrapFileTarget(new FileTarget
                                     {
                                         FileName = Path.Combine(tempPath, "${level}.txt"),
                                         LineEnding = LineEndingMode.LF,
                                         Layout = "${message}"
-                                    };
-=======
-                var fileTarget = WrapFileTarget(new FileTarget
-                {
-                    FileName = Path.Combine(tempPath, "${level}.txt"),
-                    LineEnding = LineEndingMode.LF,
-                    Layout = "${message}"
-                });
->>>>>>> b8d1f326
+                });
 
                 SimpleConfigurator.ConfigureForTargetLogging(new BufferingTargetWrapper(fileTarget, 10), LogLevel.Debug);
 
@@ -1720,21 +1609,12 @@
             var tempPath = Path.Combine(Path.GetTempPath(), Guid.NewGuid().ToString());
             try
             {
-<<<<<<< HEAD
-                var ft = new FileTarget
+                var fileTarget = WrapFileTarget(new FileTarget
                                     {
                                         FileName = Path.Combine(tempPath, "${level}.txt"),
                                         LineEnding = LineEndingMode.LF,
                                         Layout = "${message} ${threadid}"
-                                    };
-=======
-                var fileTarget = WrapFileTarget(new FileTarget
-                {
-                    FileName = Path.Combine(tempPath, "${level}.txt"),
-                    LineEnding = LineEndingMode.LF,
-                    Layout = "${message} ${threadid}"
-                });
->>>>>>> b8d1f326
+                });
 
                 // this also checks that thread-volatile layouts
                 // such as ${threadid} are properly cached and not recalculated
@@ -2022,19 +1902,17 @@
                     ArchiveNumbering = ArchiveNumberingMode.Date,
                     ArchiveDateFormat = "___________yyyyMMddHHmm",
                     MaxArchiveFiles = 10   // Get past the optimization to avoid deleting old files.
-<<<<<<< HEAD
-                 };
+                });
         
-=======
-                });
-
-                SimpleConfigurator.ConfigureForTargetLogging(fileTarget, LogLevel.Debug);
->>>>>>> b8d1f326
+                SimpleConfigurator.ConfigureForTargetLogging(fileTarget, LogLevel.Debug);
 
 
                 string existingFile = archiveFileLayout.Replace("{#}", "notadate");
                 Directory.CreateDirectory(Path.GetDirectoryName(logFile));
-                File.Create(existingFile).Close();
+                var fileStream = File.Create(existingFile);
+
+                //dispose for close
+                fileStream.Dispose();
 
                 logger.Debug("test");
 
