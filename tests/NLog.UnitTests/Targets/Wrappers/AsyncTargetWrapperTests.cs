--- conflicted
+++ resolved
@@ -215,12 +215,8 @@
 
             var targetWrapper = new AsyncTargetWrapper(myTarget)
             {
-<<<<<<< HEAD
                 OverflowAction = AsyncTargetWrapperOverflowAction.Grow
-=======
-                OverflowAction = AsyncTargetWrapperOverflowAction.Grow,
                 Name = "AsyncTargetWrapperFlushTest_Wrapper"
->>>>>>> 307bf9d7
             };
 
             targetWrapper.Initialize(null);
@@ -294,22 +290,14 @@
         {
             var myTarget = new MyAsyncTarget
             {
-<<<<<<< HEAD
                 ThrowExceptions = true
-=======
-                ThrowExceptions = true,
->>>>>>> 307bf9d7
             };
 
             var targetWrapper = new AsyncTargetWrapper(myTarget)
             {
                 OverflowAction = AsyncTargetWrapperOverflowAction.Grow,
-<<<<<<< HEAD
-                TimeToSleepBetweenBatches = 1000
-=======
                 TimeToSleepBetweenBatches = 1000,
                 Name = "AsyncTargetWrapperCloseTest_Wrapper",
->>>>>>> 307bf9d7
             };
 
             targetWrapper.Initialize(null);
