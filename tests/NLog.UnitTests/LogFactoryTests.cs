﻿// 
// Copyright (c) 2004-2011 Jaroslaw Kowalski <jaak@jkowalski.net>
// 
// All rights reserved.
// 
// Redistribution and use in source and binary forms, with or without 
// modification, are permitted provided that the following conditions 
// are met:
// 
// * Redistributions of source code must retain the above copyright notice, 
//   this list of conditions and the following disclaimer. 
// 
// * Redistributions in binary form must reproduce the above copyright notice,
//   this list of conditions and the following disclaimer in the documentation
//   and/or other materials provided with the distribution. 
// 
// * Neither the name of Jaroslaw Kowalski nor the names of its 
//   contributors may be used to endorse or promote products derived from this
//   software without specific prior written permission. 
// 
// THIS SOFTWARE IS PROVIDED BY THE COPYRIGHT HOLDERS AND CONTRIBUTORS "AS IS"
// AND ANY EXPRESS OR IMPLIED WARRANTIES, INCLUDING, BUT NOT LIMITED TO, THE 
// IMPLIED WARRANTIES OF MERCHANTABILITY AND FITNESS FOR A PARTICULAR PURPOSE 
// ARE DISCLAIMED. IN NO EVENT SHALL THE COPYRIGHT OWNER OR CONTRIBUTORS BE 
// LIABLE FOR ANY DIRECT, INDIRECT, INCIDENTAL, SPECIAL, EXEMPLARY, OR 
// CONSEQUENTIAL DAMAGES (INCLUDING, BUT NOT LIMITED TO, PROCUREMENT OF
// SUBSTITUTE GOODS OR SERVICES; LOSS OF USE, DATA, OR PROFITS; OR BUSINESS 
// INTERRUPTION) HOWEVER CAUSED AND ON ANY THEORY OF LIABILITY, WHETHER IN 
// CONTRACT, STRICT LIABILITY, OR TORT (INCLUDING NEGLIGENCE OR OTHERWISE) 
// ARISING IN ANY WAY OUT OF THE USE OF THIS SOFTWARE, EVEN IF ADVISED OF 
// THE POSSIBILITY OF SUCH DAMAGE.
// 

#if !SILVERLIGHT && !UWP10

namespace NLog.UnitTests
{
    using System;
    using System.IO;
    using System.Threading;
<<<<<<< HEAD
    using NLog.Config;
    using NLog.Targets;
    using Xunit;

=======
    using System.Reflection;

    using Xunit;

    using NLog.Config;
>>>>>>> 36f410eb

    public class LogFactoryTests : NLogTestBase
    {
        [Fact]
        public void Flush_DoNotThrowExceptionsAndTimeout_DoesNotThrow()
        {
            LogManager.Configuration = CreateConfigurationFromString(@"
            <nlog throwExceptions='false'>
                <targets><target type='MethodCall' name='test' methodName='Throws' className='NLog.UnitTests.LogFactoryTests, NLog.UnitTests.netfx40' /></targets>
                <rules>
                    <logger name='*' minlevel='Debug' writeto='test'></logger>
                </rules>
            </nlog>");

            ILogger logger = LogManager.GetCurrentClassLogger();
            logger.Factory.Flush(_ => { }, TimeSpan.FromMilliseconds(1));
        }

        [Fact]
        public void InvalidXMLConfiguration_DoesNotThrowErrorWhen_ThrowExceptionFlagIsNotSet()
        {
            Boolean ExceptionThrown = false;
            try
            {
                LogManager.ThrowExceptions = false;

                LogManager.Configuration = CreateConfigurationFromString(@"
            <nlog internalLogToConsole='IamNotBooleanValue'>
                <targets><target type='MethodCall' name='test' methodName='Throws' className='NLog.UnitTests.LogFactoryTests, NLog.UnitTests.netfx40' /></targets>
                <rules>
                    <logger name='*' minlevel='Debug' writeto='test'></logger>
                </rules>
            </nlog>");
            }
            catch (Exception)
            {
                ExceptionThrown = true;
            }

            Assert.False(ExceptionThrown);

        }

        [Fact]
        public void InvalidXMLConfiguration_ThrowErrorWhen_ThrowExceptionFlagIsSet()
        {
            Boolean ExceptionThrown = false;
            try
            {
                LogManager.ThrowExceptions = true;

                LogManager.Configuration = CreateConfigurationFromString(@"
            <nlog internalLogToConsole='IamNotBooleanValue'>
                <targets><target type='MethodCall' name='test' methodName='Throws' className='NLog.UnitTests.LogFactoryTests, NLog.UnitTests.netfx40' /></targets>
                <rules>
                    <logger name='*' minlevel='Debug' writeto='test'></logger>
                </rules>
            </nlog>");
            }
            catch (Exception)
            {
                ExceptionThrown = true;
            }

            Assert.True(ExceptionThrown);

        }

        [Fact]
        public void SecondaryLogFactoryDoesNotTakePrimaryLogFactoryLock()
        {
            File.WriteAllText("NLog.config", "<nlog />");
            try
            {
                bool threadTerminated;

                var primaryLogFactory = typeof(LogManager).GetField("factory", BindingFlags.Static | BindingFlags.NonPublic).GetValue(null);
                var primaryLogFactoryLock = typeof(LogFactory).GetField("syncRoot", BindingFlags.Instance | BindingFlags.NonPublic).GetValue(primaryLogFactory);
                // Simulate a potential deadlock. 
                // If the creation of the new LogFactory takes the lock of the global LogFactory, the thread will deadlock.
                lock (primaryLogFactoryLock)
                {
                    var thread = new Thread(() =>
                    {
                        (new LogFactory()).GetCurrentClassLogger();
                    });
                    thread.Start();
                    threadTerminated = thread.Join(TimeSpan.FromSeconds(1));
                }

                Assert.True(threadTerminated);
            }
            finally
            {
                try
                {
                    File.Delete("NLog.config");
                }
                catch { }
            }
        }

        [Fact]
        public void ReloadConfigOnTimer_DoesNotThrowConfigException_IfConfigChangedInBetween()
        {
            var loggingConfiguration = new LoggingConfiguration();
            LogManager.Configuration = loggingConfiguration;
            var logFactory = new LogFactory(loggingConfiguration);
            var differentConfiguration = new LoggingConfiguration();

#if !DNX
            Assert.DoesNotThrow(() => logFactory.ReloadConfigOnTimer(differentConfiguration));
#else
            logFactory.ReloadConfigOnTimer(differentConfiguration);
#endif
        }

        private class ReloadNullConfiguration : LoggingConfiguration
        {
            public override LoggingConfiguration Reload()
            {
                return null;
            }
        }

        [Fact]
        public void ReloadConfigOnTimer_DoesNotThrowConfigException_IfConfigReloadReturnsNull()
        {
            var loggingConfiguration = new ReloadNullConfiguration();
            LogManager.Configuration = loggingConfiguration;
            var logFactory = new LogFactory(loggingConfiguration);

#if !DNX
            Assert.DoesNotThrow(() => logFactory.ReloadConfigOnTimer(loggingConfiguration));
#else
            logFactory.ReloadConfigOnTimer(loggingConfiguration);
#endif
        }

        [Fact]
        public void ReloadConfigOnTimer_Raises_ConfigurationReloadedEvent()
        {
            var called = false;
            var loggingConfiguration = new LoggingConfiguration();
            LogManager.Configuration = loggingConfiguration;
            var logFactory = new LogFactory(loggingConfiguration);
            logFactory.ConfigurationReloaded += (sender, args) => { called = true; };

            logFactory.ReloadConfigOnTimer(loggingConfiguration);

            Assert.True(called);
        }

        [Fact]
        public void ReloadConfigOnTimer_When_No_Exception_Raises_ConfigurationReloadedEvent_With_Correct_Sender()
        {
            object calledBy = null;
            var loggingConfiguration = new LoggingConfiguration();
            LogManager.Configuration = loggingConfiguration;
            var logFactory = new LogFactory(loggingConfiguration);
            logFactory.ConfigurationReloaded += (sender, args) => { calledBy = sender; };

            logFactory.ReloadConfigOnTimer(loggingConfiguration);

            Assert.Same(calledBy, logFactory);
        }

        [Fact]
        public void ReloadConfigOnTimer_When_No_Exception_Raises_ConfigurationReloadedEvent_With_Argument_Indicating_Success()
        {
            LoggingConfigurationReloadedEventArgs arguments = null;
            var loggingConfiguration = new LoggingConfiguration();
            LogManager.Configuration = loggingConfiguration;
            var logFactory = new LogFactory(loggingConfiguration);
            logFactory.ConfigurationReloaded += (sender, args) => { arguments = args; };

            logFactory.ReloadConfigOnTimer(loggingConfiguration);

            Assert.True(arguments.Succeeded);
        }

        public static void Throws()
        {
            throw new Exception();
        }

        /// <summary>
        /// We should be forward compatible so that we can add easily attributes in the future.
        /// </summary>
        [Fact]
        public void NewAttrOnNLogLevelShouldNotThrowError()
        {
            LogManager.Configuration = CreateConfigurationFromString(@"
            <nlog throwExceptions='true' imAnewAttribute='noError'>
                <targets><target type='file' name='f1' filename='test.log' /></targets>
                <rules>
                    <logger name='*' minlevel='Debug' writeto='f1'></logger>
                </rules>
            </nlog>");
        }
        
        [Fact]
        public void EnableAndDisableLogging()
        {
            LogFactory factory = new LogFactory();
#pragma warning disable 618
            // In order Suspend => Resume 
            Assert.True(factory.IsLoggingEnabled());
            factory.DisableLogging();
            Assert.False(factory.IsLoggingEnabled());
            factory.EnableLogging();
            Assert.True(factory.IsLoggingEnabled());
#pragma warning restore 618
        }

        [Fact]
        public void SuspendAndResumeLogging_InOrder()
        {
            LogFactory factory = new LogFactory();

            // In order Suspend => Resume [Case 1]
            Assert.True(factory.IsLoggingEnabled());
            factory.SuspendLogging();
            Assert.False(factory.IsLoggingEnabled());
            factory.ResumeLogging();
            Assert.True(factory.IsLoggingEnabled());

            // In order Suspend => Resume [Case 2]
            using (var factory2 = new LogFactory())
            {
                Assert.True(factory.IsLoggingEnabled());
                factory.SuspendLogging();
                Assert.False(factory.IsLoggingEnabled());
                factory.ResumeLogging();
                Assert.True(factory.IsLoggingEnabled());
            }
        }

        [Fact]
        public void SuspendAndResumeLogging_OutOfOrder()
        {
            LogFactory factory = new LogFactory();

            // Out of order Resume => Suspend => (Suspend => Resume)
            factory.ResumeLogging();
            Assert.True(factory.IsLoggingEnabled());
            factory.SuspendLogging();
            Assert.True(factory.IsLoggingEnabled());
            factory.SuspendLogging();
            Assert.False(factory.IsLoggingEnabled());
            factory.ResumeLogging();
            Assert.True(factory.IsLoggingEnabled());

        }
    }
}
#endif<|MERGE_RESOLUTION|>--- conflicted
+++ resolved
@@ -38,18 +38,10 @@
     using System;
     using System.IO;
     using System.Threading;
-<<<<<<< HEAD
+    using System.Reflection;
     using NLog.Config;
-    using NLog.Targets;
     using Xunit;
 
-=======
-    using System.Reflection;
-
-    using Xunit;
-
-    using NLog.Config;
->>>>>>> 36f410eb
 
     public class LogFactoryTests : NLogTestBase
     {
