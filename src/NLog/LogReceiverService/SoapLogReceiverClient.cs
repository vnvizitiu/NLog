﻿// 
// Copyright (c) 2004-2011 Jaroslaw Kowalski <jaak@jkowalski.net>
// 
// All rights reserved.
// 
// Redistribution and use in source and binary forms, with or without 
// modification, are permitted provided that the following conditions 
// are met:
// 
// * Redistributions of source code must retain the above copyright notice, 
//   this list of conditions and the following disclaimer. 
// 
// * Redistributions in binary form must reproduce the above copyright notice,
//   this list of conditions and the following disclaimer in the documentation
//   and/or other materials provided with the distribution. 
// 
// * Neither the name of Jaroslaw Kowalski nor the names of its 
//   contributors may be used to endorse or promote products derived from this
//   software without specific prior written permission. 
// 
// THIS SOFTWARE IS PROVIDED BY THE COPYRIGHT HOLDERS AND CONTRIBUTORS "AS IS"
// AND ANY EXPRESS OR IMPLIED WARRANTIES, INCLUDING, BUT NOT LIMITED TO, THE 
// IMPLIED WARRANTIES OF MERCHANTABILITY AND FITNESS FOR A PARTICULAR PURPOSE 
// ARE DISCLAIMED. IN NO EVENT SHALL THE COPYRIGHT OWNER OR CONTRIBUTORS BE 
// LIABLE FOR ANY DIRECT, INDIRECT, INCIDENTAL, SPECIAL, EXEMPLARY, OR 
// CONSEQUENTIAL DAMAGES (INCLUDING, BUT NOT LIMITED TO, PROCUREMENT OF
// SUBSTITUTE GOODS OR SERVICES; LOSS OF USE, DATA, OR PROFITS; OR BUSINESS 
// INTERRUPTION) HOWEVER CAUSED AND ON ANY THEORY OF LIABILITY, WHETHER IN 
// CONTRACT, STRICT LIABILITY, OR TORT (INCLUDING NEGLIGENCE OR OTHERWISE) 
// ARISING IN ANY WAY OUT OF THE USE OF THIS SOFTWARE, EVEN IF ADVISED OF 
// THE POSSIBILITY OF SUCH DAMAGE.
// 

<<<<<<< HEAD
#if !WCF_SUPPORTED && !UWP10
=======
#if !WCF_SUPPORTED && !__IOS__ && !WINDOWS_PHONE && !__ANDROID__
>>>>>>> 0aac7207

namespace NLog.LogReceiverService
{
    using System;
    using System.Web.Services;
    using System.Web.Services.Description;
    using System.Web.Services.Protocols;
    using System.Xml.Serialization;

    /// <summary>
    /// Log Receiver Client using legacy SOAP client.
    /// </summary>
    [WebServiceBindingAttribute(Name = "BasicHttpBinding_ILogReceiverServer", Namespace = "http://tempuri.org/")]
    public class SoapLogReceiverClient : SoapHttpClientProtocol, ILogReceiverClient
    {
        /// <summary>
        /// Initializes a new instance of the <see cref="SoapLogReceiverClient"/> class.
        /// </summary>
        /// <param name="url">The service URL.</param>
        public SoapLogReceiverClient(string url)
        {
            this.Url = url;
        }

        /// <summary>
        /// Processes the log messages.
        /// </summary>
        /// <param name="events">The events.</param>
        [SoapDocumentMethodAttribute("http://nlog-project.org/ws/ILogReceiverServer/ProcessLogMessages", 
            RequestNamespace = LogReceiverServiceConfig.WebServiceNamespace, 
            ResponseNamespace = LogReceiverServiceConfig.WebServiceNamespace, 
            Use = SoapBindingUse.Literal, 
            ParameterStyle = SoapParameterStyle.Wrapped)]
        public void ProcessLogMessages(NLogEvents events)
        {
            this.Invoke("ProcessLogMessages", new object[] { events });
        }

        /// <summary>
        /// Begins processing of log messages.
        /// </summary>
        /// <param name="events">The events.</param>
        /// <param name="callback">The callback.</param>
        /// <param name="asyncState">Asynchronous state.</param>
        /// <returns>
        /// IAsyncResult value which can be passed to <see cref="ILogReceiverClient.EndProcessLogMessages"/>.
        /// </returns>
        public IAsyncResult BeginProcessLogMessages(NLogEvents events, AsyncCallback callback, object asyncState)
        {
            return this.BeginInvoke("ProcessLogMessages", new object[] { events }, callback, asyncState);
        }

        /// <summary>
        /// Ends asynchronous processing of log messages.
        /// </summary>
        /// <param name="result">The result.</param>
        public void EndProcessLogMessages(IAsyncResult result)
        {
            this.EndInvoke(result);
        }
    }
}

#endif<|MERGE_RESOLUTION|>--- conflicted
+++ resolved
@@ -31,11 +31,7 @@
 // THE POSSIBILITY OF SUCH DAMAGE.
 // 
 
-<<<<<<< HEAD
-#if !WCF_SUPPORTED && !UWP10
-=======
-#if !WCF_SUPPORTED && !__IOS__ && !WINDOWS_PHONE && !__ANDROID__
->>>>>>> 0aac7207
+#if !WCF_SUPPORTED && !__IOS__ && !WINDOWS_PHONE && !__ANDROID__  && !UWP10
 
 namespace NLog.LogReceiverService
 {
