--- conflicted
+++ resolved
@@ -1919,8 +1919,7 @@
 
         internal void WriteToTargets(Type wrapperType, LogEventInfo logEvent)
         {
-<<<<<<< HEAD
-            LoggerImpl.Write(wrapperType, this.GetTargetsForLevel(logEvent.Level), PrepareLogEventInfo(logEvent), this.Factory);
+            LoggerImpl.Write(wrapperType ?? this.loggerType, this.GetTargetsForLevel(logEvent.Level), PrepareLogEventInfo(logEvent), this.Factory);
         }
 
 
@@ -1931,9 +1930,7 @@
                 logEvent.FormatProvider = this.Factory.DefaultCultureInfo;
             }
             return logEvent;
-=======
-            LoggerImpl.Write(wrapperType ?? this.loggerType, this.GetTargetsForLevel(logEvent.Level), logEvent, this.Factory);
->>>>>>> e435c95a
+
         }
 
         internal void SetConfiguration(LoggerConfiguration newConfiguration)
