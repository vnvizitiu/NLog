--- conflicted
+++ resolved
@@ -43,14 +43,9 @@
     internal sealed class FileAppenderCache
     {
         private BaseFileAppender[] appenders;
-<<<<<<< HEAD
-#if !SILVERLIGHT && !__IOS__ && !__ANDROID__ && !DNX && !UWP10
-        private bool watchExternalFileArchiving = false;
-=======
-#if !SILVERLIGHT && !__IOS__ && !__ANDROID__
+#if !SILVERLIGHT && !__IOS__ && !__ANDROID__ && !DNX && !UWP10
         private string archiveFilePatternToWatch = null;
         private bool logFileWasArchived = false;
->>>>>>> 705b0b21
         private readonly MultiFileWatcher externalFileArchivingWatcher = new MultiFileWatcher(NotifyFilters.FileName);
 #endif
 
@@ -93,7 +88,7 @@
         {
             if ((e.ChangeType & WatcherChangeTypes.Created) == WatcherChangeTypes.Created)
                 logFileWasArchived = true;
-        }
+                }
 
         /// <summary>
         /// The archive file path pattern that is used to detect when archiving occurs.
@@ -210,11 +205,7 @@
                 appenders[0] = newAppender;
                 appenderToWrite = newAppender;
 
-<<<<<<< HEAD
-#if !SILVERLIGHT && !__IOS__ && !__ANDROID__ && !DNX && !UWP10
-                externalFileArchivingWatcher.Watch(fileName);
-=======
-#if !SILVERLIGHT && !__IOS__ && !__ANDROID__
+#if !SILVERLIGHT && !__IOS__ && !__ANDROID__ && !DNX && !UWP10
                 if (!string.IsNullOrEmpty(archiveFilePatternToWatch))
                 {
                     string directoryPath = Path.GetDirectoryName(archiveFilePatternToWatch);
@@ -223,10 +214,9 @@
 
                     externalFileArchivingWatcher.Watch(archiveFilePatternToWatch);
                 }
->>>>>>> 705b0b21
-#endif
-            }
-
+#endif
+            }
+            
             return appenderToWrite;
         }
 
@@ -347,13 +337,8 @@
         {
             appender.Close();
 
-<<<<<<< HEAD
-#if !SILVERLIGHT && !__IOS__ && !__ANDROID__ && !DNX && !UWP10
-            externalFileArchivingWatcher.StopWatching(appender.FileName);
-=======
-#if !SILVERLIGHT && !__IOS__ && !__ANDROID__
+#if !SILVERLIGHT && !__IOS__ && !__ANDROID__ && !DNX && !UWP10
             externalFileArchivingWatcher.StopWatching();
->>>>>>> 705b0b21
 #endif
         }
     }
