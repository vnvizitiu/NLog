// 
// Copyright (c) 2004-2010 Jaroslaw Kowalski <jaak@jkowalski.net>
// 
// All rights reserved.
// 
// Redistribution and use in source and binary forms, with or without 
// modification, are permitted provided that the following conditions 
// are met:
// 
// * Redistributions of source code must retain the above copyright notice, 
//   this list of conditions and the following disclaimer. 
// 
// * Redistributions in binary form must reproduce the above copyright notice,
//   this list of conditions and the following disclaimer in the documentation
//   and/or other materials provided with the distribution. 
// 
// * Neither the name of Jaroslaw Kowalski nor the names of its 
//   contributors may be used to endorse or promote products derived from this
//   software without specific prior written permission. 
// 
// THIS SOFTWARE IS PROVIDED BY THE COPYRIGHT HOLDERS AND CONTRIBUTORS "AS IS"
// AND ANY EXPRESS OR IMPLIED WARRANTIES, INCLUDING, BUT NOT LIMITED TO, THE 
// IMPLIED WARRANTIES OF MERCHANTABILITY AND FITNESS FOR A PARTICULAR PURPOSE 
// ARE DISCLAIMED. IN NO EVENT SHALL THE COPYRIGHT OWNER OR CONTRIBUTORS BE 
// LIABLE FOR ANY DIRECT, INDIRECT, INCIDENTAL, SPECIAL, EXEMPLARY, OR 
// CONSEQUENTIAL DAMAGES (INCLUDING, BUT NOT LIMITED TO, PROCUREMENT OF
// SUBSTITUTE GOODS OR SERVICES; LOSS OF USE, DATA, OR PROFITS; OR BUSINESS 
// INTERRUPTION) HOWEVER CAUSED AND ON ANY THEORY OF LIABILITY, WHETHER IN 
// CONTRACT, STRICT LIABILITY, OR TORT (INCLUDING NEGLIGENCE OR OTHERWISE) 
// ARISING IN ANY WAY OUT OF THE USE OF THIS SOFTWARE, EVEN IF ADVISED OF 
// THE POSSIBILITY OF SUCH DAMAGE.
// 

#if !NET_CF && !MONO && !SILVERLIGHT

namespace NLog.Targets
{
    using System.ComponentModel;
    using System.Drawing;
    using NLog.Conditions;
    using NLog.Config;

    /// <summary>
    /// The row-coloring condition.
    /// </summary>
    public class RichTextBoxRowColoringRule : INLogConfigurationItem
    {
        /// <summary>
        /// Initializes static members of the RichTextBoxRowColoringRule class.
        /// </summary>
<<<<<<< HEAD
        public static readonly RichTextBoxRowColoringRule Default = new RichTextBoxRowColoringRule(null, "Empty", "Empty");
        
        /// <summary>
        /// The condition that must be met in order to set the specified font color.
        /// </summary>
        /// <docgen category="Condition" order="10" />
        [AcceptsCondition]
        [RequiredParameter]
        public string Condition
=======
        static RichTextBoxRowColoringRule()
>>>>>>> a7083243
        {
            Default = new RichTextBoxRowColoringRule(null, "Empty", "Empty");
        }

        /// <summary>
        /// Initializes a new instance of the <see cref="RichTextBoxRowColoringRule" /> class.
        /// </summary>
<<<<<<< HEAD
        /// <docgen category="Formatting Options" order="10" />
        [System.ComponentModel.DefaultValue("Empty")]
        public string FontColor
=======
        public RichTextBoxRowColoringRule()
>>>>>>> a7083243
        {
            this.FontColor = "Empty";
            this.BackgroundColor = "Empty";
        }

        /// <summary>
        /// Initializes a new instance of the <see cref="RichTextBoxRowColoringRule" /> class.
        /// </summary>
<<<<<<< HEAD
        /// <docgen category="Formatting Options" order="10" />
        [System.ComponentModel.DefaultValue("Empty")]
        [SupportedRuntime(Framework = RuntimeFramework.DotNetFramework, MinRuntimeVersion = "2.0")]
        public string BackgroundColor
=======
        /// <param name="condition">The condition.</param>
        /// <param name="fontColor">Color of the foregroung text.</param>
        /// <param name="backColor">Color of the background text.</param>
        /// <param name="fontStyle">The font style.</param>
        public RichTextBoxRowColoringRule(string condition, string fontColor, string backColor, FontStyle fontStyle)
>>>>>>> a7083243
        {
            this.Condition = condition;
            this.FontColor = fontColor;
            this.BackgroundColor = backColor;
            this.Style = fontStyle;
        }

        /// <summary>
        /// Initializes a new instance of the <see cref="RichTextBoxRowColoringRule" /> class.
        /// </summary>
<<<<<<< HEAD
        /// <docgen category="Formatting Options" order="10" />
        public FontStyle Style
=======
        /// <param name="condition">The condition.</param>
        /// <param name="fontColor">Color of the text.</param>
        /// <param name="backColor">Color of the background.</param>
        public RichTextBoxRowColoringRule(string condition, string fontColor, string backColor)
>>>>>>> a7083243
        {
            this.Condition = condition;
            this.FontColor = fontColor;
            this.BackgroundColor = backColor;
            this.Style = FontStyle.Regular;
        }

        /// <summary>
        /// Gets the default highlighting rule. Doesn't change the color.
        /// </summary>
        /// <docgen category='Rule Matching Options' order='10' />
        public static RichTextBoxRowColoringRule Default { get; private set; }
        
        /// <summary>
        /// Gets or sets the condition that must be met in order to set the specified font color.
        /// </summary>
        /// <docgen category='Rule Matching Options' order='10' />
        [RequiredParameter]
        public ConditionExpression Condition { get; set; }

        /// <summary>
        /// Gets or sets the font color.
        /// </summary>
        /// <remarks>
        /// Names are identical with KnownColor enum extended with Empty value which means that background color won't be changed.
        /// </remarks>
        /// <docgen category='Formatting Options' order='10' />
        [DefaultValue("Empty")]
        public string FontColor { get; set; }

        /// <summary>
        /// Gets or sets the background color.
        /// </summary>
        /// <remarks>
        /// Names are identical with KnownColor enum extended with Empty value which means that background color won't be changed.
        /// </remarks>
        /// <docgen category='Formatting Options' order='10' />
        [DefaultValue("Empty")]
        public string BackgroundColor { get; set; }

        /// <summary>
        /// Gets or sets the font style of matched text. 
        /// </summary>
        /// <remarks>
        /// Possible values are the same as in <c>FontStyle</c> enum in <c>System.Drawing</c>
        /// </remarks>
        /// <docgen category='Formatting Options' order='10' />
        public FontStyle Style { get; set; }

        /// <summary>
        /// Checks whether the specified log event matches the condition (if any).
        /// </summary>
        /// <param name="logEvent">
        /// Log event.
        /// </param>
        /// <returns>
        /// A value of <see langword="true"/> if the condition is not defined or 
        /// if it matches, <see langword="false"/> otherwise.
        /// </returns>
        public bool CheckCondition(LogEventInfo logEvent)
        {
            return true.Equals(this.Condition.Evaluate(logEvent));
        }
    }
}
#endif
<|MERGE_RESOLUTION|>--- conflicted
+++ resolved
@@ -1,182 +1,152 @@
-// 
-// Copyright (c) 2004-2010 Jaroslaw Kowalski <jaak@jkowalski.net>
-// 
-// All rights reserved.
-// 
-// Redistribution and use in source and binary forms, with or without 
-// modification, are permitted provided that the following conditions 
-// are met:
-// 
-// * Redistributions of source code must retain the above copyright notice, 
-//   this list of conditions and the following disclaimer. 
-// 
-// * Redistributions in binary form must reproduce the above copyright notice,
-//   this list of conditions and the following disclaimer in the documentation
-//   and/or other materials provided with the distribution. 
-// 
-// * Neither the name of Jaroslaw Kowalski nor the names of its 
-//   contributors may be used to endorse or promote products derived from this
-//   software without specific prior written permission. 
-// 
-// THIS SOFTWARE IS PROVIDED BY THE COPYRIGHT HOLDERS AND CONTRIBUTORS "AS IS"
-// AND ANY EXPRESS OR IMPLIED WARRANTIES, INCLUDING, BUT NOT LIMITED TO, THE 
-// IMPLIED WARRANTIES OF MERCHANTABILITY AND FITNESS FOR A PARTICULAR PURPOSE 
-// ARE DISCLAIMED. IN NO EVENT SHALL THE COPYRIGHT OWNER OR CONTRIBUTORS BE 
-// LIABLE FOR ANY DIRECT, INDIRECT, INCIDENTAL, SPECIAL, EXEMPLARY, OR 
-// CONSEQUENTIAL DAMAGES (INCLUDING, BUT NOT LIMITED TO, PROCUREMENT OF
-// SUBSTITUTE GOODS OR SERVICES; LOSS OF USE, DATA, OR PROFITS; OR BUSINESS 
-// INTERRUPTION) HOWEVER CAUSED AND ON ANY THEORY OF LIABILITY, WHETHER IN 
-// CONTRACT, STRICT LIABILITY, OR TORT (INCLUDING NEGLIGENCE OR OTHERWISE) 
-// ARISING IN ANY WAY OUT OF THE USE OF THIS SOFTWARE, EVEN IF ADVISED OF 
-// THE POSSIBILITY OF SUCH DAMAGE.
-// 
-
-#if !NET_CF && !MONO && !SILVERLIGHT
-
-namespace NLog.Targets
-{
-    using System.ComponentModel;
-    using System.Drawing;
-    using NLog.Conditions;
-    using NLog.Config;
-
-    /// <summary>
-    /// The row-coloring condition.
-    /// </summary>
-    public class RichTextBoxRowColoringRule : INLogConfigurationItem
-    {
-        /// <summary>
-        /// Initializes static members of the RichTextBoxRowColoringRule class.
-        /// </summary>
-<<<<<<< HEAD
-        public static readonly RichTextBoxRowColoringRule Default = new RichTextBoxRowColoringRule(null, "Empty", "Empty");
-        
-        /// <summary>
-        /// The condition that must be met in order to set the specified font color.
-        /// </summary>
-        /// <docgen category="Condition" order="10" />
-        [AcceptsCondition]
-        [RequiredParameter]
-        public string Condition
-=======
-        static RichTextBoxRowColoringRule()
->>>>>>> a7083243
-        {
-            Default = new RichTextBoxRowColoringRule(null, "Empty", "Empty");
-        }
-
-        /// <summary>
-        /// Initializes a new instance of the <see cref="RichTextBoxRowColoringRule" /> class.
-        /// </summary>
-<<<<<<< HEAD
-        /// <docgen category="Formatting Options" order="10" />
-        [System.ComponentModel.DefaultValue("Empty")]
-        public string FontColor
-=======
-        public RichTextBoxRowColoringRule()
->>>>>>> a7083243
-        {
-            this.FontColor = "Empty";
-            this.BackgroundColor = "Empty";
-        }
-
-        /// <summary>
-        /// Initializes a new instance of the <see cref="RichTextBoxRowColoringRule" /> class.
-        /// </summary>
-<<<<<<< HEAD
-        /// <docgen category="Formatting Options" order="10" />
-        [System.ComponentModel.DefaultValue("Empty")]
-        [SupportedRuntime(Framework = RuntimeFramework.DotNetFramework, MinRuntimeVersion = "2.0")]
-        public string BackgroundColor
-=======
-        /// <param name="condition">The condition.</param>
-        /// <param name="fontColor">Color of the foregroung text.</param>
-        /// <param name="backColor">Color of the background text.</param>
-        /// <param name="fontStyle">The font style.</param>
-        public RichTextBoxRowColoringRule(string condition, string fontColor, string backColor, FontStyle fontStyle)
->>>>>>> a7083243
-        {
-            this.Condition = condition;
-            this.FontColor = fontColor;
-            this.BackgroundColor = backColor;
-            this.Style = fontStyle;
-        }
-
-        /// <summary>
-        /// Initializes a new instance of the <see cref="RichTextBoxRowColoringRule" /> class.
-        /// </summary>
-<<<<<<< HEAD
-        /// <docgen category="Formatting Options" order="10" />
-        public FontStyle Style
-=======
-        /// <param name="condition">The condition.</param>
-        /// <param name="fontColor">Color of the text.</param>
-        /// <param name="backColor">Color of the background.</param>
-        public RichTextBoxRowColoringRule(string condition, string fontColor, string backColor)
->>>>>>> a7083243
-        {
-            this.Condition = condition;
-            this.FontColor = fontColor;
-            this.BackgroundColor = backColor;
-            this.Style = FontStyle.Regular;
-        }
-
-        /// <summary>
-        /// Gets the default highlighting rule. Doesn't change the color.
-        /// </summary>
-        /// <docgen category='Rule Matching Options' order='10' />
-        public static RichTextBoxRowColoringRule Default { get; private set; }
-        
-        /// <summary>
-        /// Gets or sets the condition that must be met in order to set the specified font color.
-        /// </summary>
-        /// <docgen category='Rule Matching Options' order='10' />
-        [RequiredParameter]
-        public ConditionExpression Condition { get; set; }
-
-        /// <summary>
-        /// Gets or sets the font color.
-        /// </summary>
-        /// <remarks>
-        /// Names are identical with KnownColor enum extended with Empty value which means that background color won't be changed.
-        /// </remarks>
-        /// <docgen category='Formatting Options' order='10' />
-        [DefaultValue("Empty")]
-        public string FontColor { get; set; }
-
-        /// <summary>
-        /// Gets or sets the background color.
-        /// </summary>
-        /// <remarks>
-        /// Names are identical with KnownColor enum extended with Empty value which means that background color won't be changed.
-        /// </remarks>
-        /// <docgen category='Formatting Options' order='10' />
-        [DefaultValue("Empty")]
-        public string BackgroundColor { get; set; }
-
-        /// <summary>
-        /// Gets or sets the font style of matched text. 
-        /// </summary>
-        /// <remarks>
-        /// Possible values are the same as in <c>FontStyle</c> enum in <c>System.Drawing</c>
-        /// </remarks>
-        /// <docgen category='Formatting Options' order='10' />
-        public FontStyle Style { get; set; }
-
-        /// <summary>
-        /// Checks whether the specified log event matches the condition (if any).
-        /// </summary>
-        /// <param name="logEvent">
-        /// Log event.
-        /// </param>
-        /// <returns>
-        /// A value of <see langword="true"/> if the condition is not defined or 
-        /// if it matches, <see langword="false"/> otherwise.
-        /// </returns>
-        public bool CheckCondition(LogEventInfo logEvent)
-        {
-            return true.Equals(this.Condition.Evaluate(logEvent));
-        }
-    }
-}
-#endif
+// 
+// Copyright (c) 2004-2010 Jaroslaw Kowalski <jaak@jkowalski.net>
+// 
+// All rights reserved.
+// 
+// Redistribution and use in source and binary forms, with or without 
+// modification, are permitted provided that the following conditions 
+// are met:
+// 
+// * Redistributions of source code must retain the above copyright notice, 
+//   this list of conditions and the following disclaimer. 
+// 
+// * Redistributions in binary form must reproduce the above copyright notice,
+//   this list of conditions and the following disclaimer in the documentation
+//   and/or other materials provided with the distribution. 
+// 
+// * Neither the name of Jaroslaw Kowalski nor the names of its 
+//   contributors may be used to endorse or promote products derived from this
+//   software without specific prior written permission. 
+// 
+// THIS SOFTWARE IS PROVIDED BY THE COPYRIGHT HOLDERS AND CONTRIBUTORS "AS IS"
+// AND ANY EXPRESS OR IMPLIED WARRANTIES, INCLUDING, BUT NOT LIMITED TO, THE 
+// IMPLIED WARRANTIES OF MERCHANTABILITY AND FITNESS FOR A PARTICULAR PURPOSE 
+// ARE DISCLAIMED. IN NO EVENT SHALL THE COPYRIGHT OWNER OR CONTRIBUTORS BE 
+// LIABLE FOR ANY DIRECT, INDIRECT, INCIDENTAL, SPECIAL, EXEMPLARY, OR 
+// CONSEQUENTIAL DAMAGES (INCLUDING, BUT NOT LIMITED TO, PROCUREMENT OF
+// SUBSTITUTE GOODS OR SERVICES; LOSS OF USE, DATA, OR PROFITS; OR BUSINESS 
+// INTERRUPTION) HOWEVER CAUSED AND ON ANY THEORY OF LIABILITY, WHETHER IN 
+// CONTRACT, STRICT LIABILITY, OR TORT (INCLUDING NEGLIGENCE OR OTHERWISE) 
+// ARISING IN ANY WAY OUT OF THE USE OF THIS SOFTWARE, EVEN IF ADVISED OF 
+// THE POSSIBILITY OF SUCH DAMAGE.
+// 
+
+#if !NET_CF && !MONO && !SILVERLIGHT
+
+namespace NLog.Targets
+{
+    using System.ComponentModel;
+    using System.Drawing;
+    using NLog.Conditions;
+    using NLog.Config;
+
+    /// <summary>
+    /// The row-coloring condition.
+    /// </summary>
+    public class RichTextBoxRowColoringRule : INLogConfigurationItem
+    {
+        /// <summary>
+        /// Initializes static members of the RichTextBoxRowColoringRule class.
+        /// </summary>
+        static RichTextBoxRowColoringRule()
+        {
+            Default = new RichTextBoxRowColoringRule(null, "Empty", "Empty");
+        }
+
+        /// <summary>
+        /// Initializes a new instance of the <see cref="RichTextBoxRowColoringRule" /> class.
+        /// </summary>
+        public RichTextBoxRowColoringRule()
+        {
+            this.FontColor = "Empty";
+            this.BackgroundColor = "Empty";
+        }
+
+        /// <summary>
+        /// Initializes a new instance of the <see cref="RichTextBoxRowColoringRule" /> class.
+        /// </summary>
+        /// <param name="condition">The condition.</param>
+        /// <param name="fontColor">Color of the foregroung text.</param>
+        /// <param name="backColor">Color of the background text.</param>
+        /// <param name="fontStyle">The font style.</param>
+        public RichTextBoxRowColoringRule(string condition, string fontColor, string backColor, FontStyle fontStyle)
+        {
+            this.Condition = condition;
+            this.FontColor = fontColor;
+            this.BackgroundColor = backColor;
+            this.Style = fontStyle;
+        }
+
+        /// <summary>
+        /// Initializes a new instance of the <see cref="RichTextBoxRowColoringRule" /> class.
+        /// </summary>
+        /// <param name="condition">The condition.</param>
+        /// <param name="fontColor">Color of the text.</param>
+        /// <param name="backColor">Color of the background.</param>
+        public RichTextBoxRowColoringRule(string condition, string fontColor, string backColor)
+        {
+            this.Condition = condition;
+            this.FontColor = fontColor;
+            this.BackgroundColor = backColor;
+            this.Style = FontStyle.Regular;
+        }
+
+        /// <summary>
+        /// Gets the default highlighting rule. Doesn't change the color.
+        /// </summary>
+        /// <docgen category='Rule Matching Options' order='10' />
+        public static RichTextBoxRowColoringRule Default { get; private set; }
+        
+        /// <summary>
+        /// Gets or sets the condition that must be met in order to set the specified font color.
+        /// </summary>
+        /// <docgen category='Rule Matching Options' order='10' />
+        [RequiredParameter]
+        public ConditionExpression Condition { get; set; }
+
+        /// <summary>
+        /// Gets or sets the font color.
+        /// </summary>
+        /// <remarks>
+        /// Names are identical with KnownColor enum extended with Empty value which means that background color won't be changed.
+        /// </remarks>
+        /// <docgen category='Formatting Options' order='10' />
+        [DefaultValue("Empty")]
+        public string FontColor { get; set; }
+
+        /// <summary>
+        /// Gets or sets the background color.
+        /// </summary>
+        /// <remarks>
+        /// Names are identical with KnownColor enum extended with Empty value which means that background color won't be changed.
+        /// </remarks>
+        /// <docgen category='Formatting Options' order='10' />
+        [DefaultValue("Empty")]
+        public string BackgroundColor { get; set; }
+
+        /// <summary>
+        /// Gets or sets the font style of matched text. 
+        /// </summary>
+        /// <remarks>
+        /// Possible values are the same as in <c>FontStyle</c> enum in <c>System.Drawing</c>
+        /// </remarks>
+        /// <docgen category='Formatting Options' order='10' />
+        public FontStyle Style { get; set; }
+
+        /// <summary>
+        /// Checks whether the specified log event matches the condition (if any).
+        /// </summary>
+        /// <param name="logEvent">
+        /// Log event.
+        /// </param>
+        /// <returns>
+        /// A value of <see langword="true"/> if the condition is not defined or 
+        /// if it matches, <see langword="false"/> otherwise.
+        /// </returns>
+        public bool CheckCondition(LogEventInfo logEvent)
+        {
+            return true.Equals(this.Condition.Evaluate(logEvent));
+        }
+    }
+}
+#endif