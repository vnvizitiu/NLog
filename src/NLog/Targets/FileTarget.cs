// 
// Copyright (c) 2004-2011 Jaroslaw Kowalski <jaak@jkowalski.net>
// 
// All rights reserved.
// 
// Redistribution and use in source and binary forms, with or without 
// modification, are permitted provided that the following conditions 
// are met:
// 
// * Redistributions of source code must retain the above copyright notice, 
//   this list of conditions and the following disclaimer. 
// 
// * Redistributions in binary form must reproduce the above copyright notice,
//   this list of conditions and the following disclaimer in the documentation
//   and/or other materials provided with the distribution. 
// 
// * Neither the name of Jaroslaw Kowalski nor the names of its 
//   contributors may be used to endorse or promote products derived from this
//   software without specific prior written permission. 
// 
// THIS SOFTWARE IS PROVIDED BY THE COPYRIGHT HOLDERS AND CONTRIBUTORS "AS IS"
// AND ANY EXPRESS OR IMPLIED WARRANTIES, INCLUDING, BUT NOT LIMITED TO, THE 
// IMPLIED WARRANTIES OF MERCHANTABILITY AND FITNESS FOR A PARTICULAR PURPOSE 
// ARE DISCLAIMED. IN NO EVENT SHALL THE COPYRIGHT OWNER OR CONTRIBUTORS BE 
// LIABLE FOR ANY DIRECT, INDIRECT, INCIDENTAL, SPECIAL, EXEMPLARY, OR 
// CONSEQUENTIAL DAMAGES (INCLUDING, BUT NOT LIMITED TO, PROCUREMENT OF
// SUBSTITUTE GOODS OR SERVICES; LOSS OF USE, DATA, OR PROFITS; OR BUSINESS 
// INTERRUPTION) HOWEVER CAUSED AND ON ANY THEORY OF LIABILITY, WHETHER IN 
// CONTRACT, STRICT LIABILITY, OR TORT (INCLUDING NEGLIGENCE OR OTHERWISE) 
// ARISING IN ANY WAY OUT OF THE USE OF THIS SOFTWARE, EVEN IF ADVISED OF 
// THE POSSIBILITY OF SUCH DAMAGE.
// 

namespace NLog.Targets
{
    using System;
    using System.Collections.Generic;
    using System.ComponentModel;
    using System.Globalization;
    using System.IO;
#if !SILVERLIGHT
    using System.IO.Compression;
#endif
    using System.Linq;
    using System.Text;
    using System.Threading;
    using Common;
    using Config;
    using Internal;
    using Internal.FileAppenders;
    using Layouts;
    using Time;

    /// <summary>
    /// Writes log messages to one or more files.
    /// </summary>
    /// <seealso href="https://github.com/nlog/nlog/wiki/File-target">Documentation on NLog Wiki</seealso>
    [Target("File")]
    public class FileTarget : TargetWithLayoutHeaderAndFooter, ICreateFileParameters
    {
        /// <summary>
        /// Default clean up period of the initilized files. When a file exceeds the clean up period is removed from the list.
        /// </summary>
        /// <remarks>Clean up period is defined in days.</remarks>
        private const int InitializedFilesCleanupPeriod = 2;

        /// <summary>
        /// The maximum number of initialised files at any one time. Once this number is exceeded clean up procedures
        /// are initiated to reduce the number of initialised files.
        /// </summary>
        private const int InitializedFilesCounterMax = 100;

        /// <summary>
        /// This value disables file archiving based on the size. 
        /// </summary>
        private const int ArchiveAboveSizeDisabled = -1;

        /// <summary>
        /// Cached directory separator char array to avoid memory allocation on each method call.
        /// </summary>
        private readonly static char[] DirectorySeparatorChars = new[] { Path.DirectorySeparatorChar, Path.AltDirectorySeparatorChar };

#if !SILVERLIGHT

        /// <summary>
        /// Cached invalid filenames char array to avoid memory allocation everytime Path.GetInvalidFileNameChars() is called.
        /// </summary>
        private readonly static char[] InvalidFileNameChars = Path.GetInvalidFileNameChars();

#endif 
        /// <summary>
        /// Holds the initialised files each given time by the <see cref="FileTarget"/> instance. Against each file, the last write time is stored. 
        /// </summary>
        /// <remarks>Last write time is store in local time (no UTC).</remarks>
        private readonly Dictionary<string, DateTime> initializedFiles = new Dictionary<string, DateTime>();

        private LineEndingMode lineEndingMode = LineEndingMode.Default;

        /// <summary>
        /// Factory used to create the file appeanders in the <see cref="FileTarget"/> instance. 
        /// </summary>
        /// <remarks>File appenders are stored in an instance of <see cref="FileAppenderCache"/>.</remarks>
        private IFileAppenderFactory appenderFactory;

        /// <summary>
        /// List of the associated file appenders with the <see cref="FileTarget"/> instance.
        /// </summary>
        private FileAppenderCache recentAppenders;

        private Timer autoClosingTimer;

        /// <summary>
        /// The number of initialised files at any one time.
        /// </summary>
        private int initializedFilesCounter;

        /// <summary>
        /// The maximum number of archive files that should be kept.
        /// </summary>
        private int maxArchiveFiles;

        private readonly DynamicFileArchive fileArchive;

        /// <summary>
        /// It holds the file names of existing archives in order for the oldest archives to be removed when the list of
        /// filenames becomes too long.
        /// </summary>
        private Queue<string> previousFileNames;

        /// <summary>
        /// The filename as target
        /// </summary>
        private Layout fileName;

        /// <summary>
        /// The archive file name as target
        /// </summary>
        private Layout archiveFileName;

        /// <summary>
        /// The filename if <see cref="FileName"/> is a fixed string
        /// </summary>
        private string cachedCleanedFileNamed;

        /// <summary>
        /// Initializes a new instance of the <see cref="FileTarget" /> class.
        /// </summary>
        /// <remarks>
        /// The default value of the layout is: <code>${longdate}|${level:uppercase=true}|${logger}|${message}</code>
        /// </remarks>
        public FileTarget()
        {
            this.ArchiveNumbering = ArchiveNumberingMode.Sequence;
            this.maxArchiveFiles = 0;
            this.ConcurrentWriteAttemptDelay = 1;
            this.ArchiveEvery = FileArchivePeriod.None;
            this.ArchiveAboveSize = FileTarget.ArchiveAboveSizeDisabled;
            this.ConcurrentWriteAttempts = 10;
            this.ConcurrentWrites = true;
#if SILVERLIGHT
            this.Encoding = Encoding.UTF8;
#else
            this.Encoding = Encoding.Default;
#endif
            this.BufferSize = 32768;
            this.AutoFlush = true;
#if !SILVERLIGHT
            this.FileAttributes = Win32FileAttributes.Normal;
#endif
            this.LineEnding = LineEndingMode.Default;
            this.EnableFileDelete = true;
            this.OpenFileCacheTimeout = -1;
            this.OpenFileCacheSize = 5;
            this.CreateDirs = true;
            this.fileArchive = new DynamicFileArchive(MaxArchiveFiles);
            this.ForceManaged = false;
            this.ArchiveDateFormat = string.Empty;

            this.maxLogFilenames = 20;
            this.previousFileNames = new Queue<string>(this.maxLogFilenames);
            this.recentAppenders = FileAppenderCache.Empty;
            this.CleanupFileName = true;
        }

        /// <summary>
        /// Gets or sets the name of the file to write to.
        /// </summary>
        /// <remarks>
        /// This FileName string is a layout which may include instances of layout renderers.
        /// This lets you use a single target to write to multiple files.
        /// </remarks>
        /// <example>
        /// The following value makes NLog write logging events to files based on the log level in the directory where
        /// the application runs.
        /// <code>${basedir}/${level}.log</code>
        /// All <c>Debug</c> messages will go to <c>Debug.log</c>, all <c>Info</c> messages will go to <c>Info.log</c> and so on.
        /// You can combine as many of the layout renderers as you want to produce an arbitrary log file name.
        /// </example>
        /// <docgen category='Output Options' order='1' />
        [RequiredParameter]
        public Layout FileName
        {
            get { return fileName; }
            set
            {
                var simpleLayout = value as SimpleLayout;
                if (simpleLayout != null && simpleLayout.IsFixedText)
                {
                    cachedCleanedFileNamed = CleanupInvalidFileNameChars(simpleLayout.FixedText);
                }
                else
                {
                    //clear cache
                    cachedCleanedFileNamed = null;
                }

                fileName = value;

                RefreshFileArchive();
            }
        }

        /// <summary>
        /// Cleanup invalid values in a filename, e.g. slashes in a filename. If set to <c>true</c>, this can impact the performance of massive writes. 
        /// If set to <c>false</c>, nothing gets written when the filename is wrong.
        /// </summary>
        [DefaultValue(true)]
        public bool CleanupFileName { get; set; }

        /// <summary>
        /// Gets or sets a value indicating whether to create directories if they do not exist.
        /// </summary>
        /// <remarks>
        /// Setting this to false may improve performance a bit, but you'll receive an error
        /// when attempting to write to a directory that's not present.
        /// </remarks>
        /// <docgen category='Output Options' order='10' />
        [DefaultValue(true)]
        [Advanced]
        public bool CreateDirs { get; set; }

        /// <summary>
        /// Gets or sets a value indicating whether to delete old log file on startup.
        /// </summary>
        /// <remarks>
        /// This option works only when the "FileName" parameter denotes a single file.
        /// </remarks>
        /// <docgen category='Output Options' order='10' />
        [DefaultValue(false)]
        public bool DeleteOldFileOnStartup { get; set; }

        /// <summary>
        /// Gets or sets a value indicating whether to replace file contents on each write instead of appending log message at the end.
        /// </summary>
        /// <docgen category='Output Options' order='10' />
        [DefaultValue(false)]
        [Advanced]
        public bool ReplaceFileContentsOnEachWrite { get; set; }

        /// <summary>
        /// Gets or sets a value indicating whether to keep log file open instead of opening and closing it on each logging event.
        /// </summary>
        /// <remarks>
        /// Setting this property to <c>True</c> helps improve performance.
        /// </remarks>
        /// <docgen category='Performance Tuning Options' order='10' />
        [DefaultValue(false)]
        public bool KeepFileOpen { get; set; }

        /// <summary>
        /// Gets or sets the maximum number of log filenames that should be stored as existing.
        /// </summary>
        /// <remarks>
        /// The bigger this number is the longer it will take to write each log record. The smaller the number is
        /// the higher the chance that the clean function will be run when no new files have been opened.
        /// </remarks>
        /// <docgen category='Performance Tuning Options' order='10' />
        [DefaultValue(20)] //NLog5: todo rename correct for text case
        public int maxLogFilenames { get; set; }

        /// <summary>
        /// Gets or sets a value indicating whether to enable log file(s) to be deleted.
        /// </summary>
        /// <docgen category='Output Options' order='10' />
        [DefaultValue(true)]
        public bool EnableFileDelete { get; set; }

#if !SILVERLIGHT
        /// <summary>
        /// Gets or sets the file attributes (Windows only).
        /// </summary>
        /// <docgen category='Output Options' order='10' />
        [Advanced]
        public Win32FileAttributes FileAttributes { get; set; }
#endif

        /// <summary>
        /// Gets or sets the line ending mode.
        /// </summary>
        /// <docgen category='Layout Options' order='10' />
        [Advanced]
        public LineEndingMode LineEnding
        {
            get
            {
                return this.lineEndingMode;
            }

            set
            {
                this.lineEndingMode = value;
            }
        }

        /// <summary>
        /// Gets or sets a value indicating whether to automatically flush the file buffers after each log message.
        /// </summary>
        /// <docgen category='Performance Tuning Options' order='10' />
        [DefaultValue(true)]
        public bool AutoFlush { get; set; }

        /// <summary>
        /// Gets or sets the number of files to be kept open. Setting this to a higher value may improve performance
        /// in a situation where a single File target is writing to many files
        /// (such as splitting by level or by logger).
        /// </summary>
        /// <remarks>
        /// The files are managed on a LRU (least recently used) basis, which flushes
        /// the files that have not been used for the longest period of time should the
        /// cache become full. As a rule of thumb, you shouldn't set this parameter to 
        /// a very high value. A number like 10-15 shouldn't be exceeded, because you'd
        /// be keeping a large number of files open which consumes system resources.
        /// </remarks>
        /// <docgen category='Performance Tuning Options' order='10' />
        [DefaultValue(5)]
        [Advanced]
        public int OpenFileCacheSize { get; set; }

        /// <summary>
        /// Gets or sets the maximum number of seconds that files are kept open. If this number is negative the files are 
        /// not automatically closed after a period of inactivity.
        /// </summary>
        /// <docgen category='Performance Tuning Options' order='10' />
        [DefaultValue(-1)]
        [Advanced]
        public int OpenFileCacheTimeout { get; set; }

        /// <summary>
        /// Gets or sets the log file buffer size in bytes.
        /// </summary>
        /// <docgen category='Performance Tuning Options' order='10' />
        [DefaultValue(32768)]
        public int BufferSize { get; set; }

        /// <summary>
        /// Gets or sets the file encoding.
        /// </summary>
        /// <docgen category='Layout Options' order='10' />
        public Encoding Encoding { get; set; }

        /// <summary>
        /// Gets or sets a value indicating whether concurrent writes to the log file by multiple processes on the same host.
        /// </summary>
        /// <remarks>
        /// This makes multi-process logging possible. NLog uses a special technique
        /// that lets it keep the files open for writing.
        /// </remarks>
        /// <docgen category='Performance Tuning Options' order='10' />
        [DefaultValue(true)]
        public bool ConcurrentWrites { get; set; }

        /// <summary>
        /// Gets or sets a value indicating whether concurrent writes to the log file by multiple processes on different network hosts.
        /// </summary>
        /// <remarks>
        /// This effectively prevents files from being kept open.
        /// </remarks>
        /// <docgen category='Performance Tuning Options' order='10' />
        [DefaultValue(false)]
        public bool NetworkWrites { get; set; }

        /// <summary>
        /// Gets or sets the number of times the write is appended on the file before NLog
        /// discards the log message.
        /// </summary>
        /// <docgen category='Performance Tuning Options' order='10' />
        [DefaultValue(10)]
        [Advanced]
        public int ConcurrentWriteAttempts { get; set; }

        /// <summary>
        /// Gets or sets the delay in milliseconds to wait before attempting to write to the file again.
        /// </summary>
        /// <remarks>
        /// The actual delay is a random value between 0 and the value specified
        /// in this parameter. On each failed attempt the delay base is doubled
        /// up to <see cref="ConcurrentWriteAttempts" /> times.
        /// </remarks>
        /// <example>
        /// Assuming that ConcurrentWriteAttemptDelay is 10 the time to wait will be:<p/>
        /// a random value between 0 and 10 milliseconds - 1st attempt<br/>
        /// a random value between 0 and 20 milliseconds - 2nd attempt<br/>
        /// a random value between 0 and 40 milliseconds - 3rd attempt<br/>
        /// a random value between 0 and 80 milliseconds - 4th attempt<br/>
        /// ...<p/>
        /// and so on.
        /// </example>
        /// <docgen category='Performance Tuning Options' order='10' />
        [DefaultValue(1)]
        [Advanced]
        public int ConcurrentWriteAttemptDelay { get; set; }

        /// <summary>
        /// Gets or sets a value indicating whether to archive old log file on startup.
        /// </summary>
        /// <remarks>
        /// This option works only when the "FileName" parameter denotes a single file.
        /// After archiving the old file, the current log file will be empty.
        /// </remarks>
        /// <docgen category='Output Options' order='10' />
        [DefaultValue(false)]
        public bool ArchiveOldFileOnStartup { get; set; }

        /// <summary>
        /// Gets or sets a value specifying the date format to use when archving files.
        /// </summary>
        /// <remarks>
        /// This option works only when the "ArchiveNumbering" parameter is set either to Date or DateAndSequence.
        /// </remarks>
        /// <docgen category='Output Options' order='10' />
        [DefaultValue("")]
        public string ArchiveDateFormat { get; set; }

        /// <summary>
        /// Gets or sets the size in bytes above which log files will be automatically archived.
        /// 
        /// Warning: combining this with <see cref="ArchiveNumberingMode.Date"/> isn't supported. We cannot create multiple archive files, if they should have the same name.
        /// Choose:  <see cref="ArchiveNumberingMode.DateAndSequence"/> 
        /// </summary>
        /// <remarks>
        /// Caution: Enabling this option can considerably slow down your file 
        /// logging in multi-process scenarios. If only one process is going to
        /// be writing to the file, consider setting <c>ConcurrentWrites</c>
        /// to <c>false</c> for maximum performance.
        /// </remarks>
        /// <docgen category='Archival Options' order='10' />
        public long ArchiveAboveSize { get; set; }

        /// <summary>
        /// Gets or sets a value indicating whether to automatically archive log files every time the specified time passes.
        /// </summary>
        /// <remarks>
        /// Files are moved to the archive as part of the write operation if the current period of time changes. For example
        /// if the current <c>hour</c> changes from 10 to 11, the first write that will occur
        /// on or after 11:00 will trigger the archiving.
        /// <p>
        /// Caution: Enabling this option can considerably slow down your file 
        /// logging in multi-process scenarios. If only one process is going to
        /// be writing to the file, consider setting <c>ConcurrentWrites</c>
        /// to <c>false</c> for maximum performance.
        /// </p>
        /// </remarks>
        /// <docgen category='Archival Options' order='10' />
        public FileArchivePeriod ArchiveEvery { get; set; }

        /// <summary>
        /// Gets or sets the name of the file to be used for an archive.
        /// </summary>
        /// <remarks>
        /// It may contain a special placeholder {#####}
        /// that will be replaced with a sequence of numbers depending on 
        /// the archiving strategy. The number of hash characters used determines
        /// the number of numerical digits to be used for numbering files.
        /// </remarks>
        /// <docgen category='Archival Options' order='10' />
        public Layout ArchiveFileName
        {
            get { return archiveFileName; }
            set
            {
                archiveFileName = value;
                RefreshFileArchive();
            }
        }

        /// <summary>
        /// Gets or sets the maximum number of archive files that should be kept.
        /// </summary>
        /// <docgen category='Archival Options' order='10' />
        [DefaultValue(0)]
        public int MaxArchiveFiles
        {
            get
            {
                return maxArchiveFiles;
            }
            set
            {
                maxArchiveFiles = value;
                fileArchive.MaxArchiveFileToKeep = value;
            }
        }

        /// <summary>
        /// Gets or sets the way file archives are numbered. 
        /// </summary>
        /// <docgen category='Archival Options' order='10' />
        public ArchiveNumberingMode ArchiveNumbering { get; set; }

#if NET4_5
        /// <summary>
        /// Gets or sets a value indicating whether to compress archive files into the zip archive format.
        /// </summary>
        /// <docgen category='Archival Options' order='10' />
        [DefaultValue(false)]
        public bool EnableArchiveFileCompression { get; set; }
#else
        /// <summary>
        /// Gets or sets a value indicating whether to compress archive files into the zip archive format.
        /// </summary>
        private const bool EnableArchiveFileCompression = false;
#endif

        /// <summary>
        /// Gets or set a value indicating whether a managed file stream is forced, instead of used the native implementation.
        /// </summary>
        [DefaultValue(false)]
        public bool ForceManaged { get; set; }

        /// <summary>
        /// Gets the characters that are appended after each line.
        /// </summary>
        protected internal string NewLineChars
        {
            get
            {
                return lineEndingMode.NewLineCharacters;
            }
        }

        private void RefreshFileArchive()
        {
            var nullEvent = LogEventInfo.CreateNullEvent();
            string fileNamePattern = GetArchiveFileNamePattern(GetCleanedFileName(nullEvent), nullEvent);
            if (!ContainsFileNamePattern(fileNamePattern))
            {
                try
                {
                    fileArchive.InitializeForArchiveFolderPath(Path.GetDirectoryName(fileNamePattern));
                }
                catch (Exception exc)
                {
                    InternalLogger.Warn("Error while initializing archive folder: {0}.", exc);
                }
            }
        }

        /// <summary>
        /// Removes records of initialized files that have not been 
        /// accessed in the last two days.
        /// </summary>
        /// <remarks>
        /// Files are marked 'initialized' for the purpose of writing footers when the logging finishes.
        /// </remarks>
        public void CleanupInitializedFiles()
        {
            this.CleanupInitializedFiles(DateTime.UtcNow.AddDays(-FileTarget.InitializedFilesCleanupPeriod));
        }

        /// <summary>
        /// Removes records of initialized files that have not been
        /// accessed after the specified date.
        /// </summary>
        /// <param name="cleanupThreshold">The cleanup threshold.</param>
        /// <remarks>
        /// Files are marked 'initialized' for the purpose of writing footers when the logging finishes.
        /// </remarks>
        public void CleanupInitializedFiles(DateTime cleanupThreshold)
        {
            var filesToUninitialize = new List<string>();

            // Select the files require to be uninitialized.
            foreach (var file in this.initializedFiles)
            {
                if (file.Value < cleanupThreshold)
                {
                    filesToUninitialize.Add(file.Key);
                }
            }

            // Uninitialize the files.
            foreach (string fileName in filesToUninitialize)
            {
                this.WriteFooterAndUninitialize(fileName);
            }
        }

        /// <summary>
        /// Flushes all pending file operations.
        /// </summary>
        /// <param name="asyncContinuation">The asynchronous continuation.</param>
        /// <remarks>
        /// The timeout parameter is ignored, because file APIs don't provide
        /// the needed functionality.
        /// </remarks>
        protected override void FlushAsync(AsyncContinuation asyncContinuation)
        {
            try
            {
                recentAppenders.FlushAppenders();
                asyncContinuation(null);
            }
            catch (Exception exception)
            {
                if (exception.MustBeRethrown())
                {
                    throw;
                }

                asyncContinuation(exception);
            }
        }

        /// <summary>
        /// Returns the suitable appender factory ( <see cref="IFileAppenderFactory"/>) to be used to generate the file
        /// appenders associated with the <see cref="FileTarget"/> instance.
        /// 
        /// The type of the file appender factory returned depends on the values of various <see cref="FileTarget"/> properties.
        /// </summary>
        /// <returns><see cref="IFileAppenderFactory"/> suitable for this instance.</returns>
        private IFileAppenderFactory GetFileAppenderFactory()
        {
            if (!this.KeepFileOpen)
            {
                return RetryingMultiProcessFileAppender.TheFactory;
            }
            else if (this.NetworkWrites)
            {
                return RetryingMultiProcessFileAppender.TheFactory;
            }
            else if (this.ConcurrentWrites)
            {
#if SILVERLIGHT
                return RetryingMultiProcessFileAppender.TheFactory;
#elif MONO
                //
                // mono on Windows uses mutexes, on Unix - special appender
                //
                if (PlatformDetector.IsUnix)
                {
                    return UnixMultiProcessFileAppender.TheFactory;
                }
                else
                {
                    return MutexMultiProcessFileAppender.TheFactory;
                }
#else
                return MutexMultiProcessFileAppender.TheFactory;
#endif
            }
            else if (IsArchivingEnabled())
                return SingleProcessFileAppender.TheFactory;
            else
                return CountingSingleProcessFileAppender.TheFactory;
        }

        private bool IsArchivingEnabled()
        {
            return this.ArchiveAboveSize == FileTarget.ArchiveAboveSizeDisabled && this.ArchiveEvery == FileArchivePeriod.None;
        }

        /// <summary>
        /// Initializes file logging by creating data structures that
        /// enable efficient multi-file logging.
        /// </summary>
        protected override void InitializeTarget()
        {
            base.InitializeTarget();
            this.appenderFactory = GetFileAppenderFactory();

            this.recentAppenders = new FileAppenderCache(this.OpenFileCacheSize, this.appenderFactory, this);

            if ((this.OpenFileCacheSize > 0 || this.EnableFileDelete) && this.OpenFileCacheTimeout > 0)
            {
                this.autoClosingTimer = new Timer(
                    this.AutoClosingTimerCallback,
                    null,
                    this.OpenFileCacheTimeout * 1000,
                    this.OpenFileCacheTimeout * 1000);
            }
        }

        /// <summary>
        /// Closes the file(s) opened for writing.
        /// </summary>
        protected override void CloseTarget()
        {
            base.CloseTarget();

            foreach (string fileName in new List<string>(this.initializedFiles.Keys))
            {
                this.WriteFooterAndUninitialize(fileName);
            }

            if (this.autoClosingTimer != null)
            {
                this.autoClosingTimer.Change(Timeout.Infinite, Timeout.Infinite);
                this.autoClosingTimer.Dispose();
                this.autoClosingTimer = null;
            }

            this.recentAppenders.CloseAppenders();
        }

        /// <summary>
        /// Writes the specified logging event to a file specified in the FileName 
        /// parameter.
        /// </summary>
        /// <param name="logEvent">The logging event.</param>
        protected override void Write(LogEventInfo logEvent)
        {
<<<<<<< HEAD
            string fileName = Path.GetFullPath(CleanupInvalidFileNameChars(this.FileName.Render(logEvent)));

=======
            var fileName = GetCleanedFileName(logEvent);
            
>>>>>>> 14eabf39
            byte[] bytes = this.GetBytesToWrite(logEvent);

            if (this.ShouldAutoArchive(fileName, logEvent, bytes.Length))
            {
                this.recentAppenders.InvalidateAppender(fileName);
                this.DoAutoArchive(fileName, logEvent);
            }

            // Clean up old archives if this is the first time a log record is being written to
            // this log file and the archiving system is date/time based.
            if (this.ArchiveNumbering == ArchiveNumberingMode.Date && this.ArchiveEvery != FileArchivePeriod.None)
            {
                if (!previousFileNames.Contains(fileName))
                {
                    if (this.previousFileNames.Count > this.maxLogFilenames)
                    {
                        this.previousFileNames.Dequeue();
                    }

                    string fileNamePattern = this.GetArchiveFileNamePattern(fileName, logEvent);
                    this.DeleteOldDateArchives(fileNamePattern);
                    this.previousFileNames.Enqueue(fileName);
                }
            }

            this.WriteToFile(fileName, logEvent, bytes, false);
        }

        private string GetCleanedFileName(LogEventInfo logEvent)
        {
            return cachedCleanedFileNamed ?? CleanupInvalidFileNameChars(this.FileName.Render(logEvent));
        }

        /// <summary>
        /// Writes the specified array of logging events to a file specified in the FileName
        /// parameter.
        /// </summary>
        /// <param name="logEvents">An array of <see cref="AsyncLogEventInfo"/> objects.</param>
        /// <remarks>
        /// This function makes use of the fact that the events are batched by sorting
        /// the requests by filename. This optimizes the number of open/close calls
        /// and can help improve performance.
        /// </remarks>
        protected override void Write(AsyncLogEventInfo[] logEvents)
        {
            var buckets = logEvents.BucketSort(c => this.FileName.Render(c.LogEvent));
            using (var ms = new MemoryStream())
            {
                var pendingContinuations = new List<AsyncContinuation>();

                foreach (var bucket in buckets)
                {
                    string fileName = Path.GetFullPath(CleanupInvalidFileNameChars(bucket.Key));

                    ms.SetLength(0);
                    ms.Position = 0;

                    LogEventInfo firstLogEvent = null;

                    foreach (AsyncLogEventInfo ev in bucket.Value)
                    {
                        if (firstLogEvent == null)
                        {
                            firstLogEvent = ev.LogEvent;
                        }

                        byte[] bytes = this.GetBytesToWrite(ev.LogEvent);
                        ms.Write(bytes, 0, bytes.Length);
                        pendingContinuations.Add(ev.Continuation);
                    }

                    this.FlushCurrentFileWrites(fileName, firstLogEvent, ms, pendingContinuations);
                }
            }
        }

        /// <summary>
        /// Formats the log event for write.
        /// </summary>
        /// <param name="logEvent">The log event to be formatted.</param>
        /// <returns>A string representation of the log event.</returns>
        protected virtual string GetFormattedMessage(LogEventInfo logEvent)
        {
            return this.Layout.Render(logEvent);
        }

        /// <summary>
        /// Gets the bytes to be written to the file.
        /// </summary>
        /// <param name="logEvent">Log event.</param>
        /// <returns>Array of bytes that are ready to be written.</returns>
        protected virtual byte[] GetBytesToWrite(LogEventInfo logEvent)
        {
            string renderedText = this.GetFormattedMessage(logEvent) + this.NewLineChars;
            return this.TransformBytes(this.Encoding.GetBytes(renderedText));
        }

        /// <summary>
        /// Modifies the specified byte array before it gets sent to a file.
        /// </summary>
        /// <param name="value">The byte array.</param>
        /// <returns>The modified byte array. The function can do the modification in-place.</returns>
        protected virtual byte[] TransformBytes(byte[] value)
        {
            return value;
        }

        /// <summary>
        /// Replaces the numeric pattern i.e. {#} in a file name with the <paramref name="value"/> parameter value.
        /// </summary>
        /// <param name="pattern">File name which contains the numeric pattern.</param>
        /// <param name="value">Value which will replace the numeric pattern.</param>
        /// <returns>File name with the value of <paramref name="value"/> in the position of the numberic pattern.</returns>
        private static string ReplaceNumberPattern(string pattern, int value)
        {
            int firstPart = pattern.IndexOf("{#", StringComparison.Ordinal);
            int lastPart = pattern.IndexOf("#}", StringComparison.Ordinal) + 2;
            int numDigits = lastPart - firstPart - 2;

            return pattern.Substring(0, firstPart) + Convert.ToString(value, 10).PadLeft(numDigits, '0') + pattern.Substring(lastPart);
        }

        private void FlushCurrentFileWrites(string currentFileName, LogEventInfo firstLogEvent, MemoryStream ms, List<AsyncContinuation> pendingContinuations)
        {
            Exception lastException = null;

            try
            {
                if (currentFileName != null)
                {
                    if (this.ShouldAutoArchive(currentFileName, firstLogEvent, (int)ms.Length))
                    {
                        this.WriteFooterAndUninitialize(currentFileName);
                        this.recentAppenders.InvalidateAppender(currentFileName);
                        this.DoAutoArchive(currentFileName, firstLogEvent);
                    }

                    this.WriteToFile(currentFileName, firstLogEvent, ms.ToArray(), false);
                }
            }
            catch (Exception exception)
            {
                if (exception.MustBeRethrown())
                {
                    throw;
                }

                lastException = exception;
            }

            foreach (AsyncContinuation cont in pendingContinuations)
            {
                cont(lastException);
            }

            pendingContinuations.Clear();
        }

        /// <summary>
        /// Determines if the file name as <see cref="String"/> contains a numeric pattern i.e. {#} in it.  
        ///
        /// Example: 
        ///     trace{#}.log        Contains the numeric pattern.
        ///     trace{###}.log      Contains the numeric pattern.
        ///     trace{#X#}.log      Contains the numeric pattern (See remarks).
        ///     trace.log           Does not contain the pattern.
        /// </summary>
        /// <remarks>Occationally, this method can identify the existance of the {#} pattern incorrectly.</remarks>
        /// <param name="fileName">File name to be checked.</param>
        /// <returns><see langword="true"/> when the pattern is found; <see langword="false"/> otherwise.</returns>
        private static bool ContainsFileNamePattern(string fileName)
        {
            int startingIndex = fileName.IndexOf("{#", StringComparison.Ordinal);
            int endingIndex = fileName.IndexOf("#}", StringComparison.Ordinal);

            return (startingIndex != -1 && endingIndex != -1 && startingIndex < endingIndex);
        }

        /// <summary>
        /// Archives the <paramref name="fileName"/> using a rolling style numbering (the most recent is always #0 then
        /// #1, ..., #N. When the number of archive files exceed <see cref="P:MaxArchiveFiles"/> the obsolete archives
        /// are deleted.
        /// </summary>
        /// <remarks>
        /// This method is called recursively. This is the reason the <paramref name="archiveNumber"/> is required.
        /// </remarks>
        /// <param name="fileName">File name to be archived.</param>
        /// <param name="pattern">File name template which contains the numeric pattern to be replaced.</param>
        /// <param name="archiveNumber">Value which will replace the numeric pattern.</param>
        private void RecursiveRollingRename(string fileName, string pattern, int archiveNumber)
        {
            if (this.MaxArchiveFiles > 0 && archiveNumber >= this.MaxArchiveFiles)
            {
                File.Delete(fileName);
                return;
            }

            if (!File.Exists(fileName))
            {
                return;
            }

            string newFileName = ReplaceNumberPattern(pattern, archiveNumber);
            RecursiveRollingRename(newFileName, pattern, archiveNumber + 1);

            var shouldCompress = archiveNumber == 0;
            try
            {
                RollArchiveForward(fileName, newFileName, shouldCompress);
            }
            catch (IOException)
            {
                // TODO: Check the value of CreateDirs property before creating directories.
                string dir = Path.GetDirectoryName(newFileName);
                if (!Directory.Exists(dir))
                {
                    Directory.CreateDirectory(dir);
                }

                RollArchiveForward(fileName, newFileName, shouldCompress);
            }
        }

        /// <summary>
        /// Archives the <paramref name="fileName"/> using a sequence style numbering. The most recent archive has the
        /// highest number. When the number of archive files exceed <see cref="P:MaxArchiveFiles"/> the obsolete
        /// archives are deleted.
        /// </summary>
        /// <param name="fileName">File name to be archived.</param>
        /// <param name="pattern">File name template which contains the numeric pattern to be replaced.</param>
        private void ArchiveBySequence(string fileName, string pattern)
        {
            FileNameTemplate fileTemplate = new FileNameTemplate(Path.GetFileName(pattern));
            int trailerLength = fileTemplate.Template.Length - fileTemplate.EndAt;
            string fileNameMask = fileTemplate.ReplacePattern("*");

            string dirName = Path.GetDirectoryName(Path.GetFullPath(pattern));
            int nextNumber = -1;
            int minNumber = -1;

            var number2Name = new Dictionary<int, string>();

            try
            {
#if SILVERLIGHT && !WINDOWS_PHONE
                foreach (string s in Directory.EnumerateFiles(dirName, fileNameMask))
#else
                foreach (string s in Directory.GetFiles(dirName, fileNameMask))
#endif
                {
                    string baseName = Path.GetFileName(s);
                    string number = baseName.Substring(fileTemplate.BeginAt, baseName.Length - trailerLength - fileTemplate.BeginAt);
                    int num;

                    try
                    {
                        num = Convert.ToInt32(number, CultureInfo.InvariantCulture);
                    }
                    catch (FormatException)
                    {
                        continue;
                    }

                    nextNumber = Math.Max(nextNumber, num);
                    minNumber = minNumber != -1 ? Math.Min(minNumber, num) : num;

                    number2Name[num] = s;
                }

                nextNumber++;
            }
            catch (DirectoryNotFoundException)
            {
                Directory.CreateDirectory(dirName);
                nextNumber = 0;
            }

            if (minNumber != -1 && this.MaxArchiveFiles != 0)
            {
                int minNumberToKeep = nextNumber - this.MaxArchiveFiles + 1;
                for (int i = minNumber; i < minNumberToKeep; ++i)
                {
                    string s;

                    if (number2Name.TryGetValue(i, out s))
                    {
                        InternalLogger.Info("Deleting old archive {0}", s);
                        File.Delete(s);
                    }
                }
            }

            string newFileName = ReplaceNumberPattern(pattern, nextNumber);
            RollArchiveForward(fileName, newFileName, allowCompress: true);
        }

        /// <summary>
        /// Creates an archive copy of source file either by compressing it or moving to a new location in the file
        /// system. Which action will be used is determined by the value of <paramref name="enableCompression"/> parameter.
        /// </summary>
        /// <param name="fileName">File name to be archived.</param>
        /// <param name="archiveFileName">Name of the archive file.</param>
        /// <param name="enableCompression">Enables file compression</param>
        private static void ArchiveFile(string fileName, string archiveFileName, bool enableCompression)
        {
            string archiveFolderPath = Path.GetDirectoryName(archiveFileName);
            if (!Directory.Exists(archiveFolderPath))
                Directory.CreateDirectory(archiveFolderPath);

#if NET4_5
            if (enableCompression)
            {
                InternalLogger.Info("Archiving {0} to zip-archive {1}", fileName, archiveFileName);
                using (var archiveStream = new FileStream(archiveFileName, FileMode.Create))
                using (var archive = new ZipArchive(archiveStream, ZipArchiveMode.Create))
                using (var originalFileStream = new FileStream(fileName, FileMode.Open, FileAccess.Read, FileShare.Read))
                {
                    var zipArchiveEntry = archive.CreateEntry(Path.GetFileName(fileName));
                    using (var destination = zipArchiveEntry.Open())
                    {
                        originalFileStream.CopyTo(destination);
                    }
                }

                File.Delete(fileName);
            }
            else
#endif
            {
                InternalLogger.Info("Archiving {0} to {1}", fileName, archiveFileName);
                File.Move(fileName, archiveFileName);
            }
        }

        private void RollArchiveForward(string existingFileName, string archiveFileName, bool allowCompress)
        {
            ArchiveFile(existingFileName, archiveFileName, allowCompress && EnableArchiveFileCompression);

            string fileName = Path.GetFileName(existingFileName);
            if (fileName == null) { return; }

            // When the file has been moved, the original filename is 
            // no longer one of the initializedFiles. The initializedFilesCounter
            // should be left alone, the amount is still valid.
            if (this.initializedFiles.ContainsKey(fileName))
            {
                this.initializedFiles.Remove(fileName);
            }
            else if (this.initializedFiles.ContainsKey(existingFileName))
            {
                this.initializedFiles.Remove(existingFileName);
            }
        }

#if !NET_CF
        /// <summary>
        /// <para>
        /// Archives the <paramref name="fileName"/> using a date and sequence style numbering. Archives will be stamped
        /// with the prior period (Year, Month, Day) datetime. The most recent archive has the highest number (in
        /// combination with the date).
        /// </para>
        /// <para>
        /// When the number of archive files exceed <see cref="P:MaxArchiveFiles"/> the obsolete archives are deleted.
        /// </para>
        /// </summary>
        /// <param name="fileName">File name to be archived.</param>
        /// <param name="pattern">File name template which contains the numeric pattern to be replaced.</param>
        /// <param name="logEvent">Log event that the <see cref="FileTarget"/> instance is currently processing.</param>
        private void ArchiveByDateAndSequence(string fileName, string pattern, LogEventInfo logEvent)
        {
            string baseNamePattern = Path.GetFileName(pattern);

            if (string.IsNullOrEmpty(baseNamePattern))
            {
                return;
            }

            FileNameTemplate fileTemplate = new FileNameTemplate(baseNamePattern);
            string fileNameMask = fileTemplate.ReplacePattern("*");
            string dateFormat = GetDateFormatString(this.ArchiveDateFormat);

            string dirName = Path.GetDirectoryName(Path.GetFullPath(pattern));
            if (string.IsNullOrEmpty(dirName))
            {
                return;
            }

            int minSequenceLength = fileTemplate.EndAt - fileTemplate.BeginAt - 2;
            int nextSequenceNumber;
            DateTime archiveDate = GetArchiveDate(IsPeriodSwitch(fileName, logEvent));
            List<string> archiveFileNames;
            if (Directory.Exists(dirName))
            {
                List<DateAndSequenceArchive> archives = FindDateAndSequenceArchives(dirName, fileName, fileNameMask, minSequenceLength, dateFormat, fileTemplate)
                    .ToList();

                // Find out the next sequence number among existing archives having the same date part as the current date.
                int? lastSequenceNumber = archives
                    .Where(a => a.HasSameFormattedDate(archiveDate))
                    .Max(a => (int?)a.Sequence);
                nextSequenceNumber = (int)(lastSequenceNumber != null ? lastSequenceNumber + 1 : 0);

                archiveFileNames = archives
                    .OrderBy(a => a.Date)
                    .ThenBy(a => a.Sequence)
                    .Select(a => a.FileName)
                    .ToList();
            }
            else
            {
                Directory.CreateDirectory(dirName);
                nextSequenceNumber = 0;
                archiveFileNames = new List<string>();
            }

            string paddedSequence = nextSequenceNumber.ToString().PadLeft(minSequenceLength, '0');
            string archiveFileNameWithoutPath = fileNameMask.Replace("*",
                string.Format("{0}.{1}", archiveDate.ToString(dateFormat), paddedSequence));
            string archiveFileName = Path.Combine(dirName, archiveFileNameWithoutPath);

            RollArchiveForward(fileName, archiveFileName, allowCompress: true);
            archiveFileNames.Add(archiveFileName);
            EnsureArchiveCount(archiveFileNames);
        }

        /// <summary>
        /// Determines whether a file with a different name from <paramref name="fileName"/> is needed to receive the
        /// <paramref name="logEvent"/>. This is determined based on the date and time when the file was created compared 
        /// to the time the log event was initiated.
        /// </summary>
        /// <returns>
        /// <see langword="true"/> when log event time is "different" than the file creation time; <see langword="false"/> otherwise.
        /// </returns>
        private bool IsPeriodSwitch(string fileName, LogEventInfo logEvent)
        {
            var fileCharacteristics = this.GetFileCharacteristics(fileName);
            if (fileCharacteristics != null)
            {
                string formatString = GetDateFormatString(string.Empty);
                string fileCreationTimeString = fileCharacteristics.CreationTimeUtc.ToLocalTime().ToString(formatString, CultureInfo.InvariantCulture);
                string logEventTimeString = logEvent.TimeStamp.ToLocalTime().ToString(formatString, CultureInfo.InvariantCulture);

                return fileCreationTimeString != logEventTimeString;
            }

            return false;
        }

        /// <summary>
        /// Deletes files among a given list, and stops as soon as the remaining files are fewer than the <see
        /// cref="P:FileTarget.MaxArchiveFiles"/> setting.
        /// </summary>
        /// <param name="oldArchiveFileNames">List of the file archives.</param>
        /// <remarks>
        /// Items are deleted in the same order as in <paramref name="oldArchiveFileNames"/>. No file is deleted if <see
        /// cref="P:FileTarget.MaxArchiveFiles"/> property is zero.
        /// </remarks>
        private void EnsureArchiveCount(List<string> oldArchiveFileNames)
        {
            if (this.MaxArchiveFiles <= 0) return;

            int numberToDelete = oldArchiveFileNames.Count - this.MaxArchiveFiles;
            for (int fileIndex = 0; fileIndex < numberToDelete; fileIndex++)
            {
                InternalLogger.Info("Deleting old archive {0}.", oldArchiveFileNames[fileIndex]);
                File.Delete(oldArchiveFileNames[fileIndex]);
            }
        }

        /// <summary>
        /// Searches a given directory for archives that comply with the current archive pattern.
        /// </summary>
        /// <returns>An enumeration of archive infos, ordered by their file creation date.</returns>
        private IEnumerable<DateAndSequenceArchive> FindDateAndSequenceArchives(string dirName, string logFileName,
            string fileNameMask,
            int minSequenceLength, string dateFormat, FileNameTemplate fileTemplate)
        {
            var directoryInfo = new DirectoryInfo(dirName);

            int archiveFileNameMinLength = fileNameMask.Length + minSequenceLength;
            var archiveFileNames = GetFiles(directoryInfo, fileNameMask)
                .Where(n => n.Name.Length >= archiveFileNameMinLength)
                .OrderBy(n => n.CreationTime)
                .Select(n => n.FullName);

            foreach (string archiveFileName in archiveFileNames)
            {
                //Get the archive file name or empty string if it's null
                string archiveFileNameWithoutPath = Path.GetFileName(archiveFileName) ?? "";

                DateTime date;
                int sequence;
                if (
                    !TryParseDateAndSequence(archiveFileNameWithoutPath, dateFormat, fileTemplate, out date,
                        out sequence))
                {
                    continue;
                }

                //It's possible that the log file itself has a name that will match the archive file mask.
                if (string.IsNullOrEmpty(archiveFileNameWithoutPath) ||
                    archiveFileNameWithoutPath.Equals(Path.GetFileName(logFileName)))
                {
                    continue;
                }

                yield return new DateAndSequenceArchive(archiveFileName, date, dateFormat, sequence);
            }
        }

        private static bool TryParseDateAndSequence(string archiveFileNameWithoutPath, string dateFormat, FileNameTemplate fileTemplate, out DateTime date, out int sequence)
        {
            int trailerLength = fileTemplate.Template.Length - fileTemplate.EndAt;
            int dateAndSequenceIndex = fileTemplate.BeginAt;
            int dateAndSequenceLength = archiveFileNameWithoutPath.Length - trailerLength - dateAndSequenceIndex;

            string dateAndSequence = archiveFileNameWithoutPath.Substring(dateAndSequenceIndex, dateAndSequenceLength);
            int sequenceIndex = dateAndSequence.LastIndexOf('.') + 1;

            string sequencePart = dateAndSequence.Substring(sequenceIndex);
            if (!Int32.TryParse(sequencePart, NumberStyles.None, CultureInfo.CurrentCulture, out sequence))
            {
                date = default(DateTime);
                return false;
            }

            string datePart = dateAndSequence.Substring(0, dateAndSequence.Length - sequencePart.Length - 1);
            if (!DateTime.TryParseExact(datePart, dateFormat, CultureInfo.CurrentCulture, DateTimeStyles.None,
                out date))
            {
                return false;
            }

            return true;
        }

        /// <summary>
        /// Gets the collection of files in the specified directory which they match the <paramref name="fileNameMask"/>.
        /// </summary>
        /// <param name="directoryInfo">Directory to searched.</param>
        /// <param name="fileNameMask">Pattern whihc the files will be searched against.</param>
        /// <returns>Lisf of files matching the pattern.</returns>
        private static IEnumerable<FileInfo> GetFiles(DirectoryInfo directoryInfo, string fileNameMask)
        {
#if SILVERLIGHT && !WINDOWS_PHONE
            return directoryInfo.EnumerateFiles(fileNameMask);
#else
            return directoryInfo.GetFiles(fileNameMask);
#endif
        }

        /// <summary>
        /// Replaces the string-based pattern i.e. {#} in a file name with the value passed in <paramref
        /// name="replacementValue"/> parameter.
        /// </summary>
        /// <param name="pattern">File name which contains the string-based pattern.</param>
        /// <param name="replacementValue">Value which will replace the string-based pattern.</param>
        /// <returns>
        /// File name with the value of <paramref name="replacementValue"/> in the position of the string-based pattern.
        /// </returns>
        private static string ReplaceFileNamePattern(string pattern, string replacementValue)
        {
            //
            // TODO: ReplaceFileNamePattern() method is nearly identical to ReplaceNumberPattern(). Consider merging.
            //

            return new FileNameTemplate(Path.GetFileName(pattern)).ReplacePattern(replacementValue);
        }

        /// <summary>
        /// Archives the <paramref name="fileName"/> using a date style numbering. Archives will be stamped with the
        /// prior period (Year, Month, Day, Hour, Minute) datetime. When the number of archive files exceed <see
        /// cref="P:MaxArchiveFiles"/> the obsolete archives are deleted.
        /// </summary>
        /// <param name="fileName">File name to be archived.</param>
        /// <param name="pattern">File name template which contains the numeric pattern to be replaced.</param>
        private void ArchiveByDate(string fileName, string pattern)
        {
            string fileNameMask = ReplaceFileNamePattern(pattern, "*");
            string dirName = Path.GetDirectoryName(Path.GetFullPath(pattern));
            string dateFormat = GetDateFormatString(this.ArchiveDateFormat);

            DateTime archiveDate = GetArchiveDate(true);
            if (dirName != null)
            {
                string archiveFileName = Path.Combine(dirName, fileNameMask.Replace("*", archiveDate.ToString(dateFormat)));
                RollArchiveForward(fileName, archiveFileName, allowCompress: true);
            }

            DeleteOldDateArchives(pattern);
        }

        /// <summary>
        /// Deletes archive files in reverse chronological order until only the
        /// MaxArchiveFiles number of archive files remain.
        /// </summary>
        /// <param name="pattern">The pattern that archive filenames will match</param>
        private void DeleteOldDateArchives(string pattern)
        {

            string fileNameMask = ReplaceFileNamePattern(pattern, "*");
            string dirName = Path.GetDirectoryName(Path.GetFullPath(pattern));
            string dateFormat = GetDateFormatString(this.ArchiveDateFormat);

            if (dirName != null)
            {
                DirectoryInfo directoryInfo = new DirectoryInfo(dirName);
                if (!directoryInfo.Exists)
                {
                    Directory.CreateDirectory(dirName);
                    return;
                }

#if SILVERLIGHT && !WINDOWS_PHONE
                var files = directoryInfo.EnumerateFiles(fileNameMask).OrderBy(n => n.CreationTime).Select(n => n.FullName);
#else
                var files = directoryInfo.GetFiles(fileNameMask).OrderBy(n => n.CreationTime).Select(n => n.FullName);
#endif
                List<string> filesByDate = new List<string>();

                foreach (string nextFile in files)
                {
                    string archiveFileName = Path.GetFileName(nextFile);
                    string datePart = archiveFileName.Substring(fileNameMask.LastIndexOf('*'), dateFormat.Length);
                    DateTime fileDate = DateTime.MinValue;
                    if (DateTime.TryParseExact(datePart, dateFormat, CultureInfo.InvariantCulture, DateTimeStyles.None, out fileDate))
                    {
                        filesByDate.Add(nextFile);
                    }
                }

                EnsureArchiveCount(filesByDate);
            }
        }
#endif

        /// <summary>
        /// Gets the correct formating <see langword="String"/> to be used based on the value of <see
        /// cref="P:ArchiveEvery"/> for converting <see langword="DateTime"/> values which will be inserting into file
        /// names during archiving.
        /// 
        /// This value will be computed only when a empty value or <see langword="null"/> is passed into <paramref name="defaultFormat"/>
        /// </summary>
        /// <param name="defaultFormat">Date format to used irrespectively of <see cref="P:ArchiveEvery"/> value.</param>
        /// <returns>Formatting <see langword="String"/> for dates.</returns>
        private string GetDateFormatString(string defaultFormat)
        {
            // If archiveDateFormat is not set in the config file, use a default 
            // date format string based on the archive period.
            string formatString = defaultFormat;
            if (string.IsNullOrEmpty(formatString))
            {
                switch (this.ArchiveEvery)
                {
                    case FileArchivePeriod.Year:
                        formatString = "yyyy";
                        break;

                    case FileArchivePeriod.Month:
                        formatString = "yyyyMM";
                        break;

                    default:
                        formatString = "yyyyMMdd";
                        break;

                    case FileArchivePeriod.Hour:
                        formatString = "yyyyMMddHH";
                        break;

                    case FileArchivePeriod.Minute:
                        formatString = "yyyyMMddHHmm";
                        break;
                }
            }
            return formatString;
        }

        private DateTime GetArchiveDate(bool isNextCycle)
        {
            DateTime archiveDate = TimeSource.Current.Time;

            // Because AutoArchive/ArchiveByDate gets called after the FileArchivePeriod condition matches, decrement the archive period by 1
            // (i.e. If ArchiveEvery = Day, the file will be archived with yesterdays date)
            int addCount = isNextCycle ? -1 : 0;

            switch (this.ArchiveEvery)
            {
                case FileArchivePeriod.Day:
                    archiveDate = archiveDate.AddDays(addCount);
                    break;

                case FileArchivePeriod.Hour:
                    archiveDate = archiveDate.AddHours(addCount);
                    break;

                case FileArchivePeriod.Minute:
                    archiveDate = archiveDate.AddMinutes(addCount);
                    break;

                case FileArchivePeriod.Month:
                    archiveDate = archiveDate.AddMonths(addCount);
                    break;

                case FileArchivePeriod.Year:
                    archiveDate = archiveDate.AddYears(addCount);
                    break;
            }

            return archiveDate;
        }

        /// <summary>
        /// Invokes the archiving process after determining when and which type of archiving is required.
        /// </summary>
        /// <param name="fileName">File name to be checked and archived.</param>
        /// <param name="eventInfo">Log event that the <see cref="FileTarget"/> instance is currently processing.</param>
        private void DoAutoArchive(string fileName, LogEventInfo eventInfo)
        {
            var fileInfo = new FileInfo(fileName);
            if (!fileInfo.Exists)
            {
                return;
            }

            string fileNamePattern = GetArchiveFileNamePattern(fileName, eventInfo);

            if (!ContainsFileNamePattern(fileNamePattern))
            {
                if (fileArchive.Archive(fileNamePattern, fileInfo.FullName, CreateDirs, EnableArchiveFileCompression))
                {
                    if (this.initializedFiles.ContainsKey(fileInfo.FullName))
                    {
                        this.initializedFiles.Remove(fileInfo.FullName);
                    }
                }
            }
            else
            {
                switch (this.ArchiveNumbering)
                {
                    case ArchiveNumberingMode.Rolling:
                        this.RecursiveRollingRename(fileInfo.FullName, fileNamePattern, 0);
                        break;

                    case ArchiveNumberingMode.Sequence:
                        this.ArchiveBySequence(fileInfo.FullName, fileNamePattern);
                        break;

#if !NET_CF
                    case ArchiveNumberingMode.Date:
                        this.ArchiveByDate(fileInfo.FullName, fileNamePattern);
                        break;

                    case ArchiveNumberingMode.DateAndSequence:
                        this.ArchiveByDateAndSequence(fileInfo.FullName, fileNamePattern, eventInfo);
                        break;
#endif
                }
            }
        }

        /// <summary>
        /// Gets the pattern that archive files will match
        /// </summary>
        /// <param name="fileName">Filename of the log file</param>
        /// <param name="eventInfo">Log event that the <see cref="FileTarget"/> instance is currently processing.</param>
        /// <returns>A string with a pattern that will match the archive filenames</returns>
        private string GetArchiveFileNamePattern(string fileName, LogEventInfo eventInfo)
        {
            if (this.ArchiveFileName == null)
            {
                string ext = EnableArchiveFileCompression ? ".zip" : Path.GetExtension(fileName);
                return Path.ChangeExtension(fileName, ".{#}" + ext);
            }
            else
            {
                //The archive file name is given. There are two possibilities
                //(1) User supplied the Filename with pattern
                //(2) User supplied the normal filename
<<<<<<< HEAD
                fileNamePattern = this.ArchiveFileName.Render(eventInfo);
                fileNamePattern = CleanupInvalidFileNameChars(fileNamePattern);
                fileNamePattern = Path.GetFullPath(fileNamePattern);
=======
                string archiveFileName = this.ArchiveFileName.Render(eventInfo);
                return CleanupInvalidFileNameChars(archiveFileName);
>>>>>>> 14eabf39
            }
        }

        /// <summary>
        /// Indicates if the automatic archiving process should be executed.
        /// </summary>
        /// <param name="fileName">File name to be written.</param>
        /// <param name="ev">Log event that the <see cref="FileTarget"/> instance is currently processing.</param>
        /// <param name="upcomingWriteSize">The size in bytes of the next chunk of data to be written in the file.</param>
        /// <returns><see langword="true"/> when archiving should be executed; <see langword="false"/> otherwise.</returns>
        private bool ShouldAutoArchive(string fileName, LogEventInfo ev, int upcomingWriteSize)
        {
            return ShouldAutoArchiveBasedOnFileSize(fileName, upcomingWriteSize) ||
                   ShouldAutoArchiveBasedOnTime(fileName, ev);
        }

        /// <summary>
        /// Indicates if the automatic archiving process should be executed based on file size constrains.
        /// </summary>
        /// <param name="fileName">File name to be written.</param>
        /// <param name="upcomingWriteSize">The size in bytes of the next chunk of data to be written in the file.</param>
        /// <returns><see langword="true"/> when archiving should be executed; <see langword="false"/> otherwise.</returns>
        private bool ShouldAutoArchiveBasedOnFileSize(string fileName, int upcomingWriteSize)
        {
            if (this.ArchiveAboveSize == FileTarget.ArchiveAboveSizeDisabled)
            {
                return false;
            }

            var fileCharacteristics = this.GetFileCharacteristics(fileName);
            if (fileCharacteristics == null)
            {
                return false;
            }

            if (this.ArchiveAboveSize != FileTarget.ArchiveAboveSizeDisabled)
            {
                if (fileCharacteristics.FileLength + upcomingWriteSize > this.ArchiveAboveSize)
                {
                    return true;
                }
            }

            return false;
        }

        /// <summary>
        /// Indicates if the automatic archiving process should be executed based on date/time constrains.
        /// </summary>
        /// <param name="fileName">File name to be written.</param>
        /// <param name="logEvent">Log event that the <see cref="FileTarget"/> instance is currently processing.</param>
        /// <returns><see langword="true"/> when archiving should be executed; <see langword="false"/> otherwise.</returns>
        private bool ShouldAutoArchiveBasedOnTime(string fileName, LogEventInfo logEvent)
        {
            if (this.ArchiveEvery == FileArchivePeriod.None)
            {
                return false;
            }

            var fileCharacteristics = this.GetFileCharacteristics(fileName);
            if (fileCharacteristics == null)
            {
                return false;
            }

            if (this.ArchiveEvery != FileArchivePeriod.None)
            {
                // file creation time is in Utc and logEvent's timestamp is originated from TimeSource.Current,
                // so we should ask the TimeSource to convert file time to TimeSource time:
                DateTime creationTime = TimeSource.Current.FromSystemTime(fileCharacteristics.CreationTimeUtc);
                string formatString = GetDateFormatString(string.Empty);
                string fileCreated = creationTime.ToString(formatString, CultureInfo.InvariantCulture);
                string logEventRecorded = logEvent.TimeStamp.ToString(formatString, CultureInfo.InvariantCulture);

                return fileCreated != logEventRecorded;
            }

            return false;
        }

        private void AutoClosingTimerCallback(object state)
        {
            lock (this.SyncRoot)
            {
                if (!this.IsInitialized)
                {
                    return;
                }

                try
                {
                    DateTime expireTime = DateTime.UtcNow.AddSeconds(-this.OpenFileCacheTimeout);
                    this.recentAppenders.CloseAppenders(expireTime);
                }
                catch (Exception exception)
                {
                    if (exception.MustBeRethrown())
                    {
                        throw;
                    }

                    InternalLogger.Warn("Exception in AutoClosingTimerCallback: {0}", exception);
                }
            }
        }

        /// <summary>
        /// The sequence of <see langword="byte"/> to be written for the file header.
        /// </summary>
        /// <returns>Sequence of <see langword="byte"/> to be written.</returns>
        private byte[] GetHeaderBytes()
        {
            return this.GetLayoutBytes(this.Header);
        }

        /// <summary>
        /// The sequence of <see langword="byte"/> to be written for the file footer.
        /// </summary>
        /// <returns>Sequence of <see langword="byte"/> to be written.</returns>        
        private byte[] GetFooterBytes()
        {
            return this.GetLayoutBytes(this.Footer);
        }

        /// <summary>
        /// Evaluates which parts of a file should be written (header, content, footer) based on various properties of
        /// <see cref="FileTarget"/> instance and writes them.
        /// </summary>
        /// <param name="fileName">File name to be written.</param>
        /// <param name="logEvent">Log event that the <see cref="FileTarget"/> instance is currently processing.</param>
        /// <param name="bytes">Raw sequence of <see langword="byte"/> to be written into the content part of the file.</param>        
        /// <param name="justData">Indicates that only content section should be written in the file.</param>
        private void WriteToFile(string fileName, LogEventInfo logEvent, byte[] bytes, bool justData)
        {
            if (this.ReplaceFileContentsOnEachWrite)
            {
                ReplaceFileContent(fileName, bytes);
                return;
            }

            bool writeHeader = InitializeFile(fileName, logEvent, justData);
            BaseFileAppender appender = this.recentAppenders.AllocateAppender(fileName);

            if (writeHeader)
            {
                this.WriteHeader(appender);
            }

            appender.Write(bytes);

            if (this.AutoFlush)
            {
                appender.Flush();
            }
        }

        /// <summary>
        /// Initialise a file to be used by the <see cref="FileTarget"/> instance. Based on the number of initialised
        /// files and the values of various instance properties clean up and/or archiving processes can be invoked.
        /// </summary>
        /// <param name="fileName">File name to be written.</param>
        /// <param name="logEvent">Log event that the <see cref="FileTarget"/> instance is currently processing.</param>
        /// <param name="justData">Indicates that only content section should be written in the file.</param>
        /// <returns><see langword="true"/> when file header should be written; <see langword="false"/> otherwise.</returns>
        private bool InitializeFile(string fileName, LogEventInfo logEvent, bool justData)
        {
            bool writeHeader = false;

            if (!justData)
            {
                //UtcNow is much faster then .now. This was a bottleneck in writing a lot of files after CPU test.
                var now = DateTime.UtcNow;
                if (!this.initializedFiles.ContainsKey(fileName))
                {
                    ProcessOnStartup(fileName, logEvent);

                    this.initializedFiles[fileName] = now;
                    this.initializedFilesCounter++;
                    writeHeader = true;

                    if (this.initializedFilesCounter >= FileTarget.InitializedFilesCounterMax)
                    {
                        this.initializedFilesCounter = 0;
                        this.CleanupInitializedFiles();
                    }
                }

                this.initializedFiles[fileName] = now;
            }

            return writeHeader;
        }

        /// <summary>
        /// Writes the file footer and uninitialise the file in <see cref="FileTarget"/> instance internal structures.
        /// </summary>
        /// <param name="fileName">File name to be written.</param>
        private void WriteFooterAndUninitialize(string fileName)
        {
            byte[] footerBytes = this.GetFooterBytes();
            if (footerBytes != null)
            {
                if (File.Exists(fileName))
                {
                    this.WriteToFile(fileName, null, footerBytes, true);
                }
            }

            this.initializedFiles.Remove(fileName);
        }

        /// <summary>
        /// Invokes the archiving and clean up of older archive file based on the values of <see
        /// cref="P:NLog.Targets.FileTarget.ArchiveOldFileOnStartup"/> and <see
        /// cref="P:NLog.Targets.FileTarget.DeleteOldFileOnStartup"/> properties respectively.
        /// </summary>
        /// <param name="fileName">File name to be written.</param>
        /// <param name="logEvent">Log event that the <see cref="FileTarget"/> instance is currently processing.</param>
        private void ProcessOnStartup(string fileName, LogEventInfo logEvent)
        {
            if (this.ArchiveOldFileOnStartup)
            {
                try
                {
                    this.DoAutoArchive(fileName, logEvent);
                }
                catch (Exception exception)
                {
                    if (exception.MustBeRethrown())
                    {
                        throw;
                    }

                    InternalLogger.Warn("Unable to archive old log file '{0}': {1}", fileName, exception);
                }
            }

            if (this.DeleteOldFileOnStartup)
            {
                try
                {
                    File.Delete(fileName);
                }
                catch (Exception exception)
                {
                    if (exception.MustBeRethrown())
                    {
                        throw;
                    }

                    InternalLogger.Warn("Unable to delete old log file '{0}': {1}", fileName, exception);
                }
            }
        }

        /// <summary>
        /// Creates the file specified in <paramref name="fileName"/> and writes the file content in each entirety i.e.
        /// Header, Content and Footer.
        /// </summary>
        /// <param name="fileName">The name of the file to be written.</param>
        /// <param name="bytes">Sequence of <see langword="byte"/> to be written in the content section of the file.</param>
        /// <remarks>This method is used when the content of the log file is re-written on every write.</remarks>
        private void ReplaceFileContent(string fileName, byte[] bytes)
        {
            using (FileStream fs = File.Create(fileName))
            {
                byte[] headerBytes = this.GetHeaderBytes();
                if (headerBytes != null)
                {
                    fs.Write(headerBytes, 0, headerBytes.Length);
                }

                fs.Write(bytes, 0, bytes.Length);

                byte[] footerBytes = this.GetFooterBytes();
                if (footerBytes != null)
                {
                    fs.Write(footerBytes, 0, footerBytes.Length);
                }
            }
        }

        /// <summary>
        /// Writes the header information to a file.
        /// </summary>
        /// <param name="appender">File appender associated with the file.</param>
        private void WriteHeader(BaseFileAppender appender)
        {
            FileCharacteristics fileCharacteristics = appender.GetFileCharacteristics();
            //  Write header only on empty files or if file info cannot be obtained.
            if ((fileCharacteristics == null) || (fileCharacteristics.FileLength == 0))
            {
                byte[] headerBytes = this.GetHeaderBytes();
                if (headerBytes != null)
                {
                    appender.Write(headerBytes);
                }
            }
        }

        /// <summary>
        /// Returns the length of a specified file and the last time it has been written. File appender is queried before the file system.  
        /// </summary>
        /// <param name="filePath">File which the information are requested.</param>
        /// <returns>The file characteristics, if the file information was retrieved successfully, otherwise null.</returns>
        private FileCharacteristics GetFileCharacteristics(string filePath)
        {
            var fileCharacteristics = this.recentAppenders.GetFileCharacteristics(filePath);
            if (fileCharacteristics != null)
                return fileCharacteristics;

            var fileInfo = new FileInfo(filePath);
            if (fileInfo.Exists)
            {
#if !SILVERLIGHT
                fileCharacteristics = new FileCharacteristics(fileInfo.CreationTimeUtc, fileInfo.Length);
#else
                fileCharacteristics = new FileCharacteristics(fileInfo.CreationTime, fileInfo.Length);
#endif
                return fileCharacteristics;
            }

            return null;
        }

        /// <summary>
        /// The sequence of <see langword="byte"/> to be written in a file after applying any formating and any
        /// transformations required from the <see cref="Layout"/>.
        /// </summary>
        /// <param name="layout">The layout used to render output message.</param>
        /// <returns>Sequence of <see langword="byte"/> to be written.</returns>
        /// <remarks>Usually it is used to render the header and hooter of the files.</remarks>
        private byte[] GetLayoutBytes(Layout layout)
        {
            if (layout == null)
            {
                return null;
            }

            string renderedText = layout.Render(LogEventInfo.CreateNullEvent()) + this.NewLineChars;
            return this.TransformBytes(this.Encoding.GetBytes(renderedText));
        }

        /// <summary>
        /// Replaces any invalid characters found in the <paramref name="fileName"/> with underscore i.e _ character.
        /// Invalid characters are defined by .NET framework and they returned by <see
        /// cref="M:System.IO.Path.GetInvalidFileNameChars"/> method.
        /// <para>Note: not implemented in Silverlight</para>
        /// </summary>
        /// <param name="fileName">The original file name which might contain invalid characters.</param>
        /// <returns>The cleaned up file name without any invalid characters.</returns>
        private string CleanupInvalidFileNameChars(string fileName)
        {

            if (!this.CleanupFileName)
            {
                return fileName;
            }

#if !SILVERLIGHT

            var lastDirSeparator = fileName.LastIndexOfAny(DirectorySeparatorChars);

            var fileName1 = fileName.Substring(lastDirSeparator + 1);
            var dirName = lastDirSeparator > 0 ? fileName.Substring(0, lastDirSeparator) : string.Empty;

            char[] fileName1Chars = null;
            foreach (var invalidChar in InvalidFileNameChars)
            {
                for (int i = 0; i < fileName1.Length; i++)
                {
                    if (fileName1[i] == invalidChar)
                    {
                        //delay char[] creation until first invalid char
                        //is found to avoid memory allocation.
                        if (fileName1Chars == null)
                            fileName1Chars = fileName1.ToCharArray();
                        fileName1Chars[i] = '_';
                    }
                }
            }

            //only if an invalid char was replaced do we create a new string.
            if (fileName1Chars != null)
                fileName1 = new string(fileName1Chars);

            return Path.Combine(dirName, fileName1);
#else
            return fileName;
#endif
        }


        private class DynamicFileArchive
        {
            private readonly Queue<string> archiveFileQueue = new Queue<string>();
            
            /// <summary>
            /// Creates an instance of <see cref="DynamicFileArchive"/> class.
            /// </summary>
            /// <param name="maxArchivedFiles">Maximum number of archive files to be kept.</param>
            public DynamicFileArchive(int maxArchivedFiles)
            {
                this.MaxArchiveFileToKeep = maxArchivedFiles;
            }

            /// <summary>
            /// Creates an instance of <see cref="DynamicFileArchive"/> class.
            /// </summary>
            public DynamicFileArchive() : this(-1) { }

            /// <summary>
            /// Gets or sets the maximum number of archive files that should be kept.
            /// </summary>
            public int MaxArchiveFileToKeep { get; set; }

            /// <summary>
            /// Adds the files in the specified path to the archive file queue.
            /// </summary>
            /// <param name="archiveFolderPath">The folder where the archive files are stored.</param>
            public void InitializeForArchiveFolderPath(string archiveFolderPath)
            {
                archiveFileQueue.Clear();
                if (Directory.Exists(archiveFolderPath))
                {
#if SILVERLIGHT && !WINDOWS_PHONE
                    var files = Directory.EnumerateFiles(archiveFolderPath);
#else
                    var files = Directory.GetFiles(archiveFolderPath);
#endif
                    foreach (string nextFile in files.OrderBy(f => ExtractArchiveNumberFromFileName(f)))
                        archiveFileQueue.Enqueue(nextFile);
                }
            }

            /// <summary>
            /// Adds a file into archive.
            /// </summary>
            /// <param name="archiveFileName">File name of the archive</param>
            /// <param name="fileName">Original file name</param>
            /// <param name="createDirectory">Create a directory, if it does not exist</param>
            /// <param name="enableCompression">Enables file compression</param>
            /// <returns><see langword="true"/> if the file has been moved successfully; <see langword="false"/> otherwise.</returns>
            [System.Diagnostics.CodeAnalysis.SuppressMessage("Microsoft.Design", "CA1031:DoNotCatchGeneralExceptionTypes")]
            public bool Archive(string archiveFileName, string fileName, bool createDirectory, bool enableCompression)
            {
                if (MaxArchiveFileToKeep < 1)
                {
                    InternalLogger.Warn("Archive is called. Even though the MaxArchiveFiles is set to less than 1");
                    return false;
                }

                if (!File.Exists(fileName))
                {
                    InternalLogger.Error("Error while archiving, Source File : {0} Not found.", fileName);
                    return false;
                }

                DeleteOldArchiveFiles();
                AddToArchive(archiveFileName, fileName, createDirectory, enableCompression);
                return true;
            }
            
            /// <summary>
            /// Archives the file, either by copying it to a new file system location or by compressing it, and add the file name into the list of archives.
            /// </summary>
            /// <param name="archiveFileName">Target file name.</param>
            /// <param name="fileName">Original file name.</param>
            /// <param name="createDirectory">Create a directory, if it does not exist.</param>
            /// <param name="enableCompression">Enables file compression.</param>
            private void AddToArchive(string archiveFileName, string fileName, bool createDirectory, bool enableCompression)
            {
                if (archiveFileQueue.Count != 0)
                    archiveFileName = GetNextArchiveFileName(archiveFileName);

                try
                {
                    ArchiveFile(fileName, archiveFileName, enableCompression);
                    archiveFileQueue.Enqueue(archiveFileName);
                }
                catch (Exception ex)
                {
                    InternalLogger.Error("Cannot archive file {0}, Exception : {1}", fileName, ex);
                    throw;
                }
            }

            /// <summary>
            /// Remove old archive files when the files on the queue are more than the <see cref="P:MaxArchiveFilesToKeep"/>.
            /// </summary>
            private void DeleteOldArchiveFiles()
            {
                if (MaxArchiveFileToKeep == 1 && archiveFileQueue.Any())
                {
                    var archiveFileName = archiveFileQueue.Dequeue();

                    try
                    {
                        File.Delete(archiveFileName);
                    }
                    catch (Exception ex)
                    {
                        InternalLogger.Warn("Cannot delete old archive file : {0} , Exception : {1}", archiveFileName, ex);
                    }
                }

                while (archiveFileQueue.Count >= MaxArchiveFileToKeep)
                {
                    string oldestArchivedFileName = archiveFileQueue.Dequeue();

                    try
                    {
                        File.Delete(oldestArchivedFileName);
                    }
                    catch (Exception ex)
                    {
                        InternalLogger.Warn("Cannot delete old archive file : {0} , Exception : {1}", oldestArchivedFileName, ex);
                    }
                }
            }

            
            /// <summary>
            /// Gets the file name for the next archive file by appending a number to the provided
            /// "base"-filename.
            /// 
            /// Example: 
            ///     Original Filename   trace.log
            ///     Target Filename     trace.15.log
            /// </summary>          
            /// <param name="fileName">Original file name.</param>
            /// <returns>File name suitable for archiving</returns>
            private string GetNextArchiveFileName(string fileName)
            {
                int currentArchiveNumber = archiveFileQueue.Count == 0 ? 0 : ExtractArchiveNumberFromFileName(archiveFileQueue.Last());
                string archiveFileName = string.Format("{0}.{1}{2}", Path.GetFileNameWithoutExtension(fileName), currentArchiveNumber + 1, Path.GetExtension(fileName));
                return Path.Combine(Path.GetDirectoryName(fileName), archiveFileName);
            }

            private static int ExtractArchiveNumberFromFileName(string archiveFileName)
            {
                archiveFileName = Path.GetFileName(archiveFileName);
                int lastDotIdx = archiveFileName.LastIndexOf('.');
                if (lastDotIdx == -1)
                    return 0;

                int previousToLastDotIdx = archiveFileName.LastIndexOf('.', lastDotIdx - 1);
                string numberPart = previousToLastDotIdx == -1 ? archiveFileName.Substring(lastDotIdx + 1) : archiveFileName.Substring(previousToLastDotIdx + 1, lastDotIdx - previousToLastDotIdx - 1);

                int archiveNumber;
                return Int32.TryParse(numberPart, out archiveNumber) ? archiveNumber : 0;
            }
        }

        private sealed class FileNameTemplate
        {
            /// <summary>
            /// Characters determining the start of the <see cref="P:FileNameTemplate.Pattern"/>.
            /// </summary>
            public const string PatternStartCharacters = "{#";

            /// <summary>
            /// Characters determining the end of the <see cref="P:FileNameTemplate.Pattern"/>.
            /// </summary>
            public const string PatternEndCharacters = "#}";

            /// <summary>
            /// File name which is used as template for matching and replacements. 
            /// It is expected to contain a pattern to match.
            /// </summary>
            public string Template
            {
                get { return this.template; }
            }

            /// <summary>
            /// The begging position of the <see cref="P:FileNameTemplate.Pattern"/> 
            /// within the <see cref="P:FileNameTemplate.Template"/>. -1 is returned 
            /// when no pattern can be found.
            /// </summary>
            public int BeginAt
            {
                get
                {
                    return startIndex;
                }
            }

            /// <summary>
            /// The ending position of the <see cref="P:FileNameTemplate.Pattern"/> 
            /// within the <see cref="P:FileNameTemplate.Template"/>. -1 is returned 
            /// when no pattern can be found.
            /// </summary>
            public int EndAt
            {
                get
                {
                    return endIndex;
                }
            }

            private bool FoundPattern
            {
                get { return startIndex != -1 && endIndex != -1; }
            }

            private readonly string template;

            private readonly int startIndex;
            private readonly int endIndex;

            public FileNameTemplate(string template)
            {
                this.template = template;
                this.startIndex = template.IndexOf(PatternStartCharacters, StringComparison.Ordinal);
                if (this.startIndex != -1)
                    this.endIndex = template.IndexOf(PatternEndCharacters, StringComparison.Ordinal) + PatternEndCharacters.Length;
            }

            /// <summary>
            /// Replace the pattern with the specified String.
            /// </summary>
            /// <param name="replacementValue"></param>
            /// <returns></returns>
            public string ReplacePattern(string replacementValue)
            {
                return !FoundPattern || String.IsNullOrEmpty(replacementValue) ? this.Template : template.Substring(0, this.BeginAt) + replacementValue + template.Substring(this.EndAt);
            }
        }

    }
}<|MERGE_RESOLUTION|>--- conflicted
+++ resolved
@@ -719,13 +719,8 @@
         /// <param name="logEvent">The logging event.</param>
         protected override void Write(LogEventInfo logEvent)
         {
-<<<<<<< HEAD
-            string fileName = Path.GetFullPath(CleanupInvalidFileNameChars(this.FileName.Render(logEvent)));
-
-=======
-            var fileName = GetCleanedFileName(logEvent);
-            
->>>>>>> 14eabf39
+            var fileName = Path.GetFullPath(GetCleanedFileName(logEvent));
+
             byte[] bytes = this.GetBytesToWrite(logEvent);
 
             if (this.ShouldAutoArchive(fileName, logEvent, bytes.Length))
@@ -1506,14 +1501,9 @@
                 //The archive file name is given. There are two possibilities
                 //(1) User supplied the Filename with pattern
                 //(2) User supplied the normal filename
-<<<<<<< HEAD
-                fileNamePattern = this.ArchiveFileName.Render(eventInfo);
-                fileNamePattern = CleanupInvalidFileNameChars(fileNamePattern);
-                fileNamePattern = Path.GetFullPath(fileNamePattern);
-=======
                 string archiveFileName = this.ArchiveFileName.Render(eventInfo);
                 return CleanupInvalidFileNameChars(archiveFileName);
->>>>>>> 14eabf39
+                fileNamePattern = Path.GetFullPath(fileNamePattern);
             }
         }
 
