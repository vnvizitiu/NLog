// 
// Copyright (c) 2004-2011 Jaroslaw Kowalski <jaak@jkowalski.net>
// 
// All rights reserved.
// 
// Redistribution and use in source and binary forms, with or without 
// modification, are permitted provided that the following conditions 
// are met:
// 
// * Redistributions of source code must retain the above copyright notice, 
//   this list of conditions and the following disclaimer. 
// 
// * Redistributions in binary form must reproduce the above copyright notice,
//   this list of conditions and the following disclaimer in the documentation
//   and/or other materials provided with the distribution. 
// 
// * Neither the name of Jaroslaw Kowalski nor the names of its 
//   contributors may be used to endorse or promote products derived from this
//   software without specific prior written permission. 
// 
// THIS SOFTWARE IS PROVIDED BY THE COPYRIGHT HOLDERS AND CONTRIBUTORS "AS IS"
// AND ANY EXPRESS OR IMPLIED WARRANTIES, INCLUDING, BUT NOT LIMITED TO, THE 
// IMPLIED WARRANTIES OF MERCHANTABILITY AND FITNESS FOR A PARTICULAR PURPOSE 
// ARE DISCLAIMED. IN NO EVENT SHALL THE COPYRIGHT OWNER OR CONTRIBUTORS BE 
// LIABLE FOR ANY DIRECT, INDIRECT, INCIDENTAL, SPECIAL, EXEMPLARY, OR 
// CONSEQUENTIAL DAMAGES (INCLUDING, BUT NOT LIMITED TO, PROCUREMENT OF
// SUBSTITUTE GOODS OR SERVICES; LOSS OF USE, DATA, OR PROFITS; OR BUSINESS 
// INTERRUPTION) HOWEVER CAUSED AND ON ANY THEORY OF LIABILITY, WHETHER IN 
// CONTRACT, STRICT LIABILITY, OR TORT (INCLUDING NEGLIGENCE OR OTHERWISE) 
// ARISING IN ANY WAY OUT OF THE USE OF THIS SOFTWARE, EVEN IF ADVISED OF 
// THE POSSIBILITY OF SUCH DAMAGE.
// 

namespace NLog
{
    using System;
    using System.Collections.Generic;
    using System.Diagnostics;
    using System.Globalization;
    using System.Linq;
    using System.Reflection;
    using System.Runtime.CompilerServices;
    using System.Threading;

    using NLog.Common;
    using NLog.Config;
    using NLog.Internal;
    using NLog.Internal.Fakeables;

    /// <summary>
    /// Creates and manages instances of <see cref="T:NLog.Logger" /> objects.
    /// </summary>
    public sealed class LogManager
    {
        private static readonly LogFactory factory = new LogFactory();
        private static IAppDomain currentAppDomain;
        private static ICollection<Assembly> _hiddenAssemblies;

        private static readonly object lockObject = new object();


        /// <summary>
        /// Delegate used to set/get the culture in use.
        /// </summary>
        [Obsolete]
        public delegate CultureInfo GetCultureInfo();

#if !SILVERLIGHT && !MONO
        /// <summary>
        /// Initializes static members of the LogManager class.
        /// </summary>
        [System.Diagnostics.CodeAnalysis.SuppressMessage("Microsoft.Performance", "CA1810:InitializeReferenceTypeStaticFieldsInline", Justification = "Significant logic in .cctor()")]
        static LogManager()
        {
            SetupTerminationEvents();
        }
#endif

        /// <summary>
        /// Prevents a default instance of the LogManager class from being created.
        /// </summary>
        private LogManager()
        {
        }

        /// <summary>
        /// Occurs when logging <see cref="Configuration" /> changes.
        /// </summary>
        public static event EventHandler<LoggingConfigurationChangedEventArgs> ConfigurationChanged
        {
            add { factory.ConfigurationChanged += value; }
            remove { factory.ConfigurationChanged -= value; }
        }

#if !SILVERLIGHT && !__IOS__ && !__ANDROID__
        /// <summary>
        /// Occurs when logging <see cref="Configuration" /> gets reloaded.
        /// </summary>
        public static event EventHandler<LoggingConfigurationReloadedEventArgs> ConfigurationReloaded
        {
            add { factory.ConfigurationReloaded += value; }
            remove { factory.ConfigurationReloaded -= value; }
        }
#endif
        /// <summary>
        /// Gets or sets a value indicating whether NLog should throw exceptions. 
        /// By default exceptions are not thrown under any circumstances.
        /// </summary>
        public static bool ThrowExceptions
        {
            get { return factory.ThrowExceptions; }
            set { factory.ThrowExceptions = value; }
        }

        internal static IAppDomain CurrentAppDomain
        {
            get { return currentAppDomain ?? (currentAppDomain = AppDomainWrapper.CurrentDomain); }
            set
            {
#if !SILVERLIGHT && !MONO
                currentAppDomain.DomainUnload -= TurnOffLogging;
                currentAppDomain.ProcessExit -= TurnOffLogging;
#endif
                currentAppDomain = value;
            }
        }

        /// <summary>
        /// Gets or sets the current logging configuration.
        /// <see cref="LogFactory.Configuration" />
        /// </summary>
        public static LoggingConfiguration Configuration
        {
            get { return factory.Configuration; }
            set { factory.Configuration = value; }
        }

        /// <summary>
        /// Gets or sets the global log threshold. Log events below this threshold are not logged.
        /// </summary>
        public static LogLevel GlobalThreshold
        {
            get { return factory.GlobalThreshold; }
            set { factory.GlobalThreshold = value; }
        }

        /// <summary>
        /// Gets or sets the default culture to use.
        /// </summary>
        [Obsolete("Use Configuration.DefaultCultureInfo property instead")]
        public static GetCultureInfo DefaultCultureInfo
        {
            get { return () => factory.DefaultCultureInfo ?? CultureInfo.CurrentCulture; }
            set { throw new NotSupportedException("Setting the DefaultCultureInfo delegate is no longer supported. Use the Configuration.DefaultCultureInfo property to change the default CultureInfo."); }
        }

        /// <summary>
        /// Gets the logger with the name of the current class.  
        /// </summary>
        /// <returns>The logger.</returns>
        /// <remarks>This is a slow-running method. 
        /// Make sure you're not doing this in a loop.</remarks>
        [CLSCompliant(false)]
        [MethodImpl(MethodImplOptions.NoInlining)]
        public static Logger GetCurrentClassLogger()
        {
            return factory.GetLogger(GetClassFullName());
        }

        internal static bool IsHiddenAssembly(Assembly assembly)
        {
            return _hiddenAssemblies != null && _hiddenAssemblies.Contains(assembly);
        }

        /// <summary>
        /// Adds the given assembly which will be skipped 
        /// when NLog is trying to find the calling method on stack trace.
        /// </summary>
        /// <param name="assembly">The assembly to skip.</param>
        [MethodImpl(MethodImplOptions.NoInlining)]
        public static void AddHiddenAssembly(Assembly assembly)
        {
            lock (lockObject)
            {
                if (_hiddenAssemblies != null && _hiddenAssemblies.Contains(assembly))
                    return;

                _hiddenAssemblies = new HashSet<Assembly>(_hiddenAssemblies ?? Enumerable.Empty<Assembly>())
                {
                    assembly
                };
            }
        }

        /// <summary>
        /// Gets a custom logger with the name of the current class. Use <paramref name="loggerType"/> to pass the type of the needed Logger.
        /// </summary>
        /// <param name="loggerType">The logger class. The class must inherit from <see cref="Logger" />.</param>
        /// <returns>The logger of type <paramref name="loggerType"/>.</returns>
        /// <remarks>This is a slow-running method. 
        /// Make sure you're not doing this in a loop.</remarks>
        [CLSCompliant(false)]
        [MethodImpl(MethodImplOptions.NoInlining)]
        public static Logger GetCurrentClassLogger(Type loggerType)
        {
            return factory.GetLogger(GetClassFullName(), loggerType);
        }

        /// <summary>
        /// Creates a logger that discards all log messages.
        /// </summary>
        /// <returns>Null logger which discards all log messages.</returns>
        [CLSCompliant(false)]
        public static Logger CreateNullLogger()
        {
            return factory.CreateNullLogger();
        }

        /// <summary>
        /// Gets the specified named logger.
        /// </summary>
        /// <param name="name">Name of the logger.</param>
        /// <returns>The logger reference. Multiple calls to <c>GetLogger</c> with the same argument aren't guaranteed to return the same logger reference.</returns>
        [CLSCompliant(false)]
        public static Logger GetLogger(string name)
        {
            return factory.GetLogger(name);
        }

        /// <summary>
        /// Gets the specified named custom logger.  Use <paramref name="loggerType"/> to pass the type of the needed Logger.
        /// </summary>
        /// <param name="name">Name of the logger.</param>
        /// <param name="loggerType">The logger class. The class must inherit from <see cref="Logger" />.</param>
        /// <returns>The logger of type <paramref name="loggerType"/>. Multiple calls to <c>GetLogger</c> with the same argument aren't guaranteed to return the same logger reference.</returns>
        /// <remarks>The generic way for this method is <see cref="LogFactory{loggerType}.GetLogger(string)"/></remarks>
        [CLSCompliant(false)]
        public static Logger GetLogger(string name, Type loggerType)
        {
            return factory.GetLogger(name, loggerType);
        }

        /// <summary>
        /// Loops through all loggers previously returned by GetLogger.
        /// and recalculates their target and filter list. Useful after modifying the configuration programmatically
        /// to ensure that all loggers have been properly configured.
        /// </summary>
        public static void ReconfigExistingLoggers()
        {
            factory.ReconfigExistingLoggers();
        }

#if !SILVERLIGHT
        /// <summary>
        /// Flush any pending log messages (in case of asynchronous targets).
        /// </summary>
        public static void Flush()
        {
            factory.Flush();
        }

        /// <summary>
        /// Flush any pending log messages (in case of asynchronous targets).
        /// </summary>
        /// <param name="timeout">Maximum time to allow for the flush. Any messages after that time will be discarded.</param>
        public static void Flush(TimeSpan timeout)
        {
            factory.Flush(timeout);
        }

        /// <summary>
        /// Flush any pending log messages (in case of asynchronous targets).
        /// </summary>
        /// <param name="timeoutMilliseconds">Maximum time to allow for the flush. Any messages after that time will be discarded.</param>
        public static void Flush(int timeoutMilliseconds)
        {
            factory.Flush(timeoutMilliseconds);
        }
#endif

        /// <summary>
        /// Flush any pending log messages (in case of asynchronous targets).
        /// </summary>
        /// <param name="asyncContinuation">The asynchronous continuation.</param>
        public static void Flush(AsyncContinuation asyncContinuation)
        {
            factory.Flush(asyncContinuation);
        }

        /// <summary>
        /// Flush any pending log messages (in case of asynchronous targets).
        /// </summary>
        /// <param name="asyncContinuation">The asynchronous continuation.</param>
        /// <param name="timeout">Maximum time to allow for the flush. Any messages after that time will be discarded.</param>
        public static void Flush(AsyncContinuation asyncContinuation, TimeSpan timeout)
        {
            factory.Flush(asyncContinuation, timeout);
        }

        /// <summary>
        /// Flush any pending log messages (in case of asynchronous targets).
        /// </summary>
        /// <param name="asyncContinuation">The asynchronous continuation.</param>
        /// <param name="timeoutMilliseconds">Maximum time to allow for the flush. Any messages after that time will be discarded.</param>
        public static void Flush(AsyncContinuation asyncContinuation, int timeoutMilliseconds)
        {
            factory.Flush(asyncContinuation, timeoutMilliseconds);
        }

        /// <summary>
        /// Decreases the log enable counter and if it reaches -1 the logs are disabled.
        /// </summary>
        /// <remarks>Logging is enabled if the number of <see cref="EnableLogging"/> calls is greater 
        ///     than or equal to <see cref="DisableLogging"/> calls.</remarks>
        /// <returns>An object that implements IDisposable whose Dispose() method reenables logging. 
        ///     To be used with C# <c>using ()</c> statement.</returns>
        public static IDisposable DisableLogging()
        {
            return factory.SuspendLogging();
        }

        /// <summary>
        /// Increases the log enable counter and if it reaches 0 the logs are disabled.
        /// </summary>
        /// <remarks>Logging is enabled if the number of <see cref="EnableLogging"/> calls is greater 
        ///     than or equal to <see cref="DisableLogging"/> calls.</remarks>
        public static void EnableLogging()
        {
            factory.ResumeLogging();
        }

        /// <summary>
        /// Checks if logging is currently enabled.
        /// </summary>
        /// <returns><see langword="true" /> if logging is currently enabled, <see langword="false"/> 
        ///     otherwise.</returns>
        /// <remarks>Logging is enabled if the number of <see cref="EnableLogging"/> calls is greater 
        ///     than or equal to <see cref="DisableLogging"/> calls.</remarks>
        public static bool IsLoggingEnabled()
        {
            return factory.IsLoggingEnabled();
        }

        /// <summary>
        /// Dispose all targets, and shutdown logging.
        /// </summary>
        public static void Shutdown()
        {
            foreach (var target in Configuration.AllTargets)
            {
                target.Dispose();
            }
        }

#if !SILVERLIGHT && !MONO
        private static void SetupTerminationEvents()
        {
            try
            {
                CurrentAppDomain.ProcessExit += TurnOffLogging;
                CurrentAppDomain.DomainUnload += TurnOffLogging;
            }
            catch (Exception exception)
            {
                if (exception.MustBeRethrown("Error setting up termination events."))
                {
                    throw;
                }
<<<<<<< HEAD
            }            
=======

                InternalLogger.Warn("Error setting up termination events: {0}", exception);
            }
>>>>>>> 33377f40
        }
#endif

        /// <summary>
        /// Gets the fully qualified name of the class invoking the LogManager, including the 
        /// namespace but not the assembly.    
        /// </summary>
        private static string GetClassFullName()
        {
            string className;
            Type declaringType;
            int framesToSkip = 2;

            do
            {
#if SILVERLIGHT
                StackFrame frame = new StackTrace().GetFrame(framesToSkip);
#else
                StackFrame frame = new StackFrame(framesToSkip, false);
#endif
                MethodBase method = frame.GetMethod();
                declaringType = method.DeclaringType;
                if (declaringType == null)
                {
                    className = method.Name;
                    break;
                }

                framesToSkip++;
                className = declaringType.FullName;
            } while (declaringType.Module.Name.Equals("mscorlib.dll", StringComparison.OrdinalIgnoreCase));

            return className;
        }

        private static void TurnOffLogging(object sender, EventArgs args)
        {
            // Reset logging configuration to null; this causes old configuration (if any) to be 
            // closed.
            InternalLogger.Info("Shutting down logging...");
            Configuration = null;
            InternalLogger.Info("Logger has been shut down.");
        }
    }
}<|MERGE_RESOLUTION|>--- conflicted
+++ resolved
@@ -72,7 +72,7 @@
         [System.Diagnostics.CodeAnalysis.SuppressMessage("Microsoft.Performance", "CA1810:InitializeReferenceTypeStaticFieldsInline", Justification = "Significant logic in .cctor()")]
         static LogManager()
         {
-            SetupTerminationEvents();
+            SetupTerminationEvents();            
         }
 #endif
 
@@ -183,7 +183,7 @@
             lock (lockObject)
             {
                 if (_hiddenAssemblies != null && _hiddenAssemblies.Contains(assembly))
-                    return;
+                return;
 
                 _hiddenAssemblies = new HashSet<Assembly>(_hiddenAssemblies ?? Enumerable.Empty<Assembly>())
                 {
@@ -203,7 +203,7 @@
         [MethodImpl(MethodImplOptions.NoInlining)]
         public static Logger GetCurrentClassLogger(Type loggerType)
         {
-            return factory.GetLogger(GetClassFullName(), loggerType);
+            return factory.GetLogger(GetClassFullName(), loggerType);            
         }
 
         /// <summary>
@@ -366,13 +366,7 @@
                 {
                     throw;
                 }
-<<<<<<< HEAD
             }            
-=======
-
-                InternalLogger.Warn("Error setting up termination events: {0}", exception);
-            }
->>>>>>> 33377f40
         }
 #endif
 
